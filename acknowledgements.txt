--- conflicted
+++ resolved
@@ -1,15 +1,8 @@
-<<<<<<< HEAD
-*** NuGet Hall of Fame ***
-
-Mike Roth - Show License url when listing packages and verbosity is detailed. 
-adamralph - Add developmentDependency attribute to packages.config and use it in pack command to only include runtime packages (#1956)
-=======
 *** NuGet Hall of Fame 2.4 ***
 
 Mike Roth - Show License url when listing packages and verbosity is detailed. 
 adamralph - Add developmentDependency attribute to packages.config and use it in pack command to only include runtime packages (#1956)
 tkrafael - Avoid duplicate Properties key in nuget.exe pack command.
->>>>>>> 56be3e94
 
 *** NuGet Hall of Fame ***
 
