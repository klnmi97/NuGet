--- conflicted
+++ resolved
@@ -21,11 +21,8 @@
 - When building a package from a project, when -IncludeReferencedProjects is specified, projects 
   referenced by the project are either added as a dependency of the package, if nuspec file exists, 
   or are added into the package if nuspec file doesn't exist.
-<<<<<<< HEAD
+- Allow users to overwrite files if there's a file conflict in package and project.
 - Add XDT support. 
-=======
-- Allow users to overwrite files if there's a file conflict in package and project.
->>>>>>> abb7b5f8
 
 *** v2.2 ***
 
