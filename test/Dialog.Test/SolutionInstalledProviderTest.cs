--- conflicted
+++ resolved
@@ -1,500 +1,493 @@
-﻿using System;
-using System.Collections.Generic;
-using System.Linq;
-using System.Threading;
-using EnvDTE;
-using Moq;
-using NuGet.Dialog.PackageManagerUI;
-using NuGet.Dialog.Providers;
-using NuGet.Test;
-using NuGet.Test.Mocks;
-using NuGet.VisualStudio;
-using Xunit;
-
-namespace NuGet.Dialog.Test
-{
-    public class SolutionInstalledProviderTest
-    {
-<<<<<<< HEAD
-        [Fact]
-        public void ShowPrereleaseComboBoxIsFalse()
-        {
-            // Arrange
-            var provider = CreateSolutionInstalledProvider();
-
-            // Act & Assert
-            Assert.False(provider.ShowPrereleaseComboBox);
-        }
-
-=======
->>>>>>> 20ebc906
-        [Fact]
-        public void ExecuteMethodCallsInstallPackageMethodOnPackageManager()
-        {
-            // Arrange
-            var packageA = PackageUtility.CreatePackage("A", "1.0");
-            var packageB = PackageUtility.CreatePackage("B", "2.0");
-            var packageC = PackageUtility.CreatePackage("C", "3.0");
-
-            var sourceRepository = new MockPackageRepository();
-            sourceRepository.AddPackage(packageA);
-            sourceRepository.AddPackage(packageC);
-            sourceRepository.AddPackage(packageB);
-
-            var localRepository = new MockPackageRepository();
-            localRepository.AddPackage(packageA);
-
-            var projectManager1 = new Mock<IProjectManager>();
-            projectManager1.Setup(p => p.LocalRepository).Returns(localRepository);
-
-            var projectManager2 = new Mock<IProjectManager>();
-            projectManager2.Setup(p => p.LocalRepository).Returns(localRepository);
-
-            var project1 = MockProjectUtility.CreateMockProject("Project1");
-            var project2 = MockProjectUtility.CreateMockProject("Project2");
-
-            var packageManager = new Mock<IVsPackageManager>();
-            packageManager.Setup(p => p.SourceRepository).Returns(sourceRepository);
-            packageManager.Setup(p => p.GetProjectManager(It.Is<Project>(s => s == project1))).Returns(projectManager1.Object);
-            packageManager.Setup(p => p.GetProjectManager(It.Is<Project>(s => s == project2))).Returns(projectManager2.Object);
-            packageManager.Setup(p => p.IsProjectLevel(It.IsAny<IPackage>())).Returns(true);
-
-            var solutionManager = new Mock<ISolutionManager>();
-            solutionManager.Setup(p => p.GetProject(It.Is<string>(s => s == "Project1"))).Returns(project1);
-            solutionManager.Setup(p => p.GetProject(It.Is<string>(s => s == "Project2"))).Returns(project2);
-            solutionManager.Setup(p => p.GetProjects()).Returns(new Project[] { project1, project2 });
-
-            var provider = CreateSolutionInstalledProvider(packageManager.Object, localRepository, solutionManager: solutionManager.Object);
-            var extensionTree = provider.ExtensionsTree;
-
-            var firstTreeNode = (SimpleTreeNode)extensionTree.Nodes[0];
-            provider.SelectedNode = firstTreeNode;
-
-            var manualEvent = new ManualResetEventSlim(false);
-
-            provider.ExecuteCompletedCallback = delegate
-            {
-                // Assert
-                packageManager.Verify(p => p.InstallPackage(
-                    projectManager1.Object,
-                    packageB.Id,
-                    packageB.Version,
-                    false,
-                    true,
-                    provider),
-                    Times.Once());
-
-                packageManager.Verify(p => p.InstallPackage(
-                    projectManager2.Object,
-                    packageB.Id,
-                    packageB.Version,
-                    false,
-                    true,
-                    provider),
-                    Times.Once());
-
-                manualEvent.Set();
-            };
-
-            var extensionB = new PackageItem(provider, packageB);
-
-            // Act
-            provider.Execute(extensionB);
-
-            // do not allow the method to return
-            manualEvent.Wait();
-        }
-
-        [Fact]
-        public void SolutionInstalledProviderShowsAllVersions()
-        {
-            // Arrange
-            var packageA = PackageUtility.CreatePackage("A", "1.0");
-            var packageA2 = PackageUtility.CreatePackage("A", "2.0");
-            var packageB = PackageUtility.CreatePackage("B", "2.0");
-
-            var localRepository = new MockPackageRepository();
-            localRepository.AddPackage(packageA);
-            localRepository.AddPackage(packageA2);
-            localRepository.AddPackage(packageB);
-
-            var projectManager1 = new Mock<IProjectManager>();
-            projectManager1.Setup(p => p.LocalRepository).Returns(localRepository);
-
-            var projectManager2 = new Mock<IProjectManager>();
-            projectManager2.Setup(p => p.LocalRepository).Returns(localRepository);
-
-            var project1 = MockProjectUtility.CreateMockProject("Project1");
-            var project2 = MockProjectUtility.CreateMockProject("Project2");
-
-            var packageManager = new Mock<IVsPackageManager>();
-            packageManager.Setup(p => p.GetProjectManager(It.Is<Project>(s => s == project1))).Returns(projectManager1.Object);
-            packageManager.Setup(p => p.GetProjectManager(It.Is<Project>(s => s == project2))).Returns(projectManager2.Object);
-            packageManager.Setup(p => p.IsProjectLevel(It.IsAny<IPackage>())).Returns(true);
-
-            var provider = CreateSolutionInstalledProvider(packageManager.Object, localRepository);
-            var extensionTree = provider.ExtensionsTree;
-
-            var firstTreeNode = (SimpleTreeNode)extensionTree.Nodes[0];
-            provider.SelectedNode = firstTreeNode;
-            firstTreeNode.IsSelected = true;
-
-            var mre = new ManualResetEventSlim(false);
-
-            firstTreeNode.PackageLoadCompleted += delegate
-            {
-                var allExtensions = firstTreeNode.Extensions;
-
-                // Assert
-                Assert.Equal(3, allExtensions.Count);
-                Assert.Equal("A", allExtensions[0].Id);
-                Assert.Equal("1.0", ((PackageItem)allExtensions[0]).Version);
-                Assert.Equal("A", allExtensions[1].Id);
-                Assert.Equal("2.0", ((PackageItem)allExtensions[1]).Version);
-                Assert.Equal("B", allExtensions[2].Id);
-                Assert.Equal("2.0", ((PackageItem)allExtensions[2]).Version);
-
-                mre.Set();
-            };
-
-            // Act
-            var ignore = firstTreeNode.Extensions;
-
-            mre.Wait();
-        }
-
-        [Fact]
-        public void ExecuteMethodCallsUninstallPackageMethodOnPackageManager()
-        {
-            // Arrange
-            var packageA = PackageUtility.CreatePackage("A", "1.0");
-            var packageB = PackageUtility.CreatePackage("B", "2.0");
-            var packageC = PackageUtility.CreatePackage("C", "3.0");
-
-            var sourceRepository = new MockPackageRepository();
-            sourceRepository.AddPackage(packageA);
-            sourceRepository.AddPackage(packageC);
-            sourceRepository.AddPackage(packageB);
-
-            var localRepository = new MockPackageRepository();
-            localRepository.AddPackage(packageB);
-
-            var projectManager1 = new Mock<IProjectManager>();
-            projectManager1.Setup(p => p.LocalRepository).Returns(localRepository);
-            projectManager1.Setup(p => p.IsInstalled(It.IsAny<IPackage>())).Returns<IPackage>(p => localRepository.Exists(p));
-
-            var projectManager2 = new Mock<IProjectManager>();
-            projectManager2.Setup(p => p.LocalRepository).Returns(localRepository);
-            projectManager2.Setup(p => p.IsInstalled(It.IsAny<IPackage>())).Returns<IPackage>(p => localRepository.Exists(p));
-
-            var project1 = MockProjectUtility.CreateMockProject("Project1");
-            var project2 = MockProjectUtility.CreateMockProject("Project2");
-
-            var packageManager = new Mock<IVsPackageManager>();
-            packageManager.Setup(p => p.SourceRepository).Returns(sourceRepository);
-            packageManager.Setup(p => p.GetProjectManager(It.Is<Project>(s => s == project1))).Returns(projectManager1.Object);
-            packageManager.Setup(p => p.GetProjectManager(It.Is<Project>(s => s == project2))).Returns(projectManager2.Object);
-            packageManager.Setup(p => p.IsProjectLevel(It.IsAny<IPackage>())).Returns(true);
-
-            var solutionManager = new Mock<ISolutionManager>();
-            solutionManager.Setup(p => p.GetProject(It.Is<string>(s => s == "Project1"))).Returns(project1);
-            solutionManager.Setup(p => p.GetProject(It.Is<string>(s => s == "Project2"))).Returns(project2);
-            solutionManager.Setup(p => p.GetProjects()).Returns(new Project[] { project1, project2 });
-
-            var mockWindowService = new Mock<IUserNotifierServices>();
-            mockWindowService.Setup(p => p.ShowProjectSelectorWindow(
-                It.IsAny<string>(),
-                It.IsAny<IPackage>(),
-                It.IsAny<Predicate<Project>>(),
-                It.IsAny<Predicate<Project>>())).Returns(Enumerable.Empty<Project>());
-
-            var provider = CreateSolutionInstalledProvider(packageManager.Object, localRepository, solutionManager: solutionManager.Object, userNotifierServices: mockWindowService.Object);
-            var extensionTree = provider.ExtensionsTree;
-
-            var firstTreeNode = (SimpleTreeNode)extensionTree.Nodes[0];
-            provider.SelectedNode = firstTreeNode;
-
-            var manualEvent = new ManualResetEventSlim(false);
-
-            provider.ExecuteCompletedCallback = delegate
-            {
-                // Assert
-                packageManager.Verify(p => p.UninstallPackage(
-                    projectManager1.Object,
-                    packageB.Id,
-                    null,
-                    false,
-                    false,
-                    provider),
-                    Times.Once());
-
-                packageManager.Verify(p => p.UninstallPackage(
-                    projectManager2.Object,
-                    packageB.Id,
-                    null,
-                    false,
-                    false,
-                    provider),
-                    Times.Once());
-
-                manualEvent.Set();
-            };
-
-            var extensionB = new PackageItem(provider, packageB);
-
-            // Act
-            provider.Execute(extensionB);
-
-            // do not allow the method to return
-            manualEvent.Wait();
-        }
-
-        [Fact]
-        public void ExecuteMethodCallsUninstallPackageMethodForSolutionLevelPackage()
-        {
-            // Arrange
-            var packageA = PackageUtility.CreatePackage("A", "1.0");
-            var packageB = PackageUtility.CreatePackage("B", "2.0");
-            var packageC = PackageUtility.CreatePackage("C", "3.0");
-
-            var sourceRepository = new MockPackageRepository();
-            sourceRepository.AddPackage(packageA);
-            sourceRepository.AddPackage(packageC);
-            sourceRepository.AddPackage(packageB);
-
-            var localRepository = new MockPackageRepository();
-            localRepository.AddPackage(packageB);
-
-            var projectManager1 = new Mock<IProjectManager>();
-            projectManager1.Setup(p => p.LocalRepository).Returns(localRepository);
-
-            var projectManager2 = new Mock<IProjectManager>();
-            projectManager2.Setup(p => p.LocalRepository).Returns(localRepository);
-
-            var project1 = MockProjectUtility.CreateMockProject("Project1");
-            var project2 = MockProjectUtility.CreateMockProject("Project2");
-
-            var packageManager = new Mock<IVsPackageManager>();
-            packageManager.Setup(p => p.SourceRepository).Returns(sourceRepository);
-            packageManager.Setup(p => p.GetProjectManager(It.Is<Project>(s => s == project1))).Returns(projectManager1.Object);
-            packageManager.Setup(p => p.GetProjectManager(It.Is<Project>(s => s == project2))).Returns(projectManager2.Object);
-            // make this a solution-level package
-            packageManager.Setup(p => p.IsProjectLevel(It.IsAny<IPackage>())).Returns(false);
-
-            var solutionManager = new Mock<ISolutionManager>();
-            solutionManager.Setup(p => p.GetProject(It.Is<string>(s => s == "Project1"))).Returns(project1);
-            solutionManager.Setup(p => p.GetProject(It.Is<string>(s => s == "Project2"))).Returns(project2);
-            solutionManager.Setup(p => p.GetProjects()).Returns(new Project[] { project1, project2 });
-
-            var provider = CreateSolutionInstalledProvider(packageManager.Object, localRepository, solutionManager: solutionManager.Object);
-            var extensionTree = provider.ExtensionsTree;
-
-            var firstTreeNode = (SimpleTreeNode)extensionTree.Nodes[0];
-            provider.SelectedNode = firstTreeNode;
-
-            var manualEvent = new ManualResetEventSlim(false);
-
-            provider.ExecuteCompletedCallback = delegate
-            {
-                // Assert
-                packageManager.Verify(p => p.UninstallPackage(
-                    null,
-                    packageB.Id,
-                    packageB.Version,
-                    false,
-                    false,
-                    provider),
-                    Times.Once());
-
-                manualEvent.Set();
-            };
-
-            var extensionB = new PackageItem(provider, packageB);
-
-            // Act
-            provider.Execute(extensionB);
-
-            // do not allow the method to return
-            manualEvent.Wait();
-        }
-
-        [Fact]
-        public void ExecuteMethodDoNotCallInstallPackageIfUserPressCancelOnTheProjectSelectorButton()
-        {
-            // Arrange
-            var packageA = PackageUtility.CreatePackage("A", "1.0");
-            var packageB = PackageUtility.CreatePackage("B", "2.0");
-            var packageC = PackageUtility.CreatePackage("C", "3.0");
-
-            var sourceRepository = new MockPackageRepository();
-            sourceRepository.AddPackage(packageA);
-            sourceRepository.AddPackage(packageC);
-            sourceRepository.AddPackage(packageB);
-
-            var localRepository = new MockPackageRepository();
-            localRepository.AddPackage(packageB);
-
-            var projectManager1 = new Mock<IProjectManager>();
-            projectManager1.Setup(p => p.LocalRepository).Returns(localRepository);
-
-            var localRepository2 = new MockPackageRepository();
-            // project2 doesn't have the package installed
-            var projectManager2 = new Mock<IProjectManager>();
-            projectManager2.Setup(p => p.LocalRepository).Returns(localRepository2);
-
-            var project1 = MockProjectUtility.CreateMockProject("Project1");
-            var project2 = MockProjectUtility.CreateMockProject("Project2");
-
-            var packageManager = new Mock<IVsPackageManager>();
-            packageManager.Setup(p => p.SourceRepository).Returns(sourceRepository);
-            packageManager.Setup(p => p.GetProjectManager(It.Is<Project>(s => s == project1))).Returns(projectManager1.Object);
-            packageManager.Setup(p => p.GetProjectManager(It.Is<Project>(s => s == project2))).Returns(projectManager2.Object);
-            packageManager.Setup(p => p.IsProjectLevel(It.IsAny<IPackage>())).Returns(true);
-
-            var solutionManager = new Mock<ISolutionManager>();
-            solutionManager.Setup(p => p.GetProject(It.Is<string>(s => s == "Project1"))).Returns(project1);
-            solutionManager.Setup(p => p.GetProject(It.Is<string>(s => s == "Project2"))).Returns(project2);
-            solutionManager.Setup(p => p.GetProjects()).Returns(new Project[] { project1, project2 });
-
-            var mockWindowService = new Mock<IUserNotifierServices>();
-            mockWindowService.Setup(p => p.ShowProjectSelectorWindow(
-                It.IsAny<string>(),
-                It.IsAny<IPackage>(),
-                It.IsAny<Predicate<Project>>(),
-                It.IsAny<Predicate<Project>>())).Returns((Func<IEnumerable<Project>>)null);
-
-            var provider = CreateSolutionInstalledProvider(packageManager.Object, localRepository, solutionManager: solutionManager.Object, userNotifierServices: mockWindowService.Object);
-            var extensionTree = provider.ExtensionsTree;
-
-            var firstTreeNode = (SimpleTreeNode)extensionTree.Nodes[0];
-            provider.SelectedNode = firstTreeNode;
-
-            var manualEvent = new ManualResetEventSlim(false);
-
-            provider.ExecuteCompletedCallback = delegate
-            {
-                // Assert
-                packageManager.Verify(p => p.InstallPackage(
-                    projectManager2.Object,
-                    packageB.Id,
-                    packageB.Version,
-                    false,
-                    false,
-                    provider),
-                    Times.Never());
-
-                // Assert
-                packageManager.Verify(p => p.UninstallPackage(
-                    projectManager1.Object,
-                    packageB.Id,
-                    null,
-                    false,
-                    false,
-                    provider),
-                    Times.Never());
-
-                manualEvent.Set();
-            };
-
-            var extensionB = new PackageItem(provider, packageB);
-
-            // Act
-            provider.Execute(extensionB);
-
-            // do not allow the method to return
-            manualEvent.Wait();
-        }
-
-        private static SolutionInstalledProvider CreateSolutionInstalledProvider(
-            IVsPackageManager packageManager = null,
-            IPackageRepository localRepository = null,
-            IPackageRepositoryFactory repositoryFactory = null,
-            IPackageSourceProvider packageSourceProvider = null,
-            IScriptExecutor scriptExecutor = null,
-            ISolutionManager solutionManager = null,
-            IUserNotifierServices userNotifierServices = null)
-        {
-
-            if (packageManager == null)
-            {
-                var packageManagerMock = new Mock<IVsPackageManager>();
-                var sourceRepository = new MockPackageRepository();
-                packageManagerMock.Setup(p => p.SourceRepository).Returns(sourceRepository);
-
-                packageManager = packageManagerMock.Object;
-            }
-
-            if (repositoryFactory == null)
-            {
-                var repositoryFactoryMock = new Mock<IPackageRepositoryFactory>();
-                repositoryFactoryMock.Setup(p => p.CreateRepository(It.IsAny<string>())).Returns(new MockPackageRepository());
-                repositoryFactory = repositoryFactoryMock.Object;
-            }
-
-            if (packageSourceProvider == null)
-            {
-                var packageSourceProviderMock = new Mock<IPackageSourceProvider>();
-                packageSourceProviderMock.Setup(p => p.LoadPackageSources()).Returns(
-                        new PackageSource[2] {
-                            new PackageSource("Test1", "One"),
-                            new PackageSource("Test2", "Two")
-                        }
-                    );
-                packageSourceProvider = packageSourceProviderMock.Object;
-            }
-
-            var factory = new Mock<IVsPackageManagerFactory>();
-            factory.Setup(m => m.CreatePackageManager(It.IsAny<IPackageRepository>(), true)).Returns(packageManager);
-
-            var mockProgressWindowOpener = new Mock<IProgressWindowOpener>();
-
-            if (scriptExecutor == null)
-            {
-                scriptExecutor = new Mock<IScriptExecutor>().Object;
-            }
-
-            if (solutionManager == null)
-            {
-                solutionManager = new Mock<ISolutionManager>().Object;
-            }
-
-            if (userNotifierServices == null)
-            {
-                var mockProjectSelector = new Mock<IUserNotifierServices>();
-                mockProjectSelector.Setup(p => p.ShowProjectSelectorWindow(
-                    It.IsAny<string>(),
-                    It.IsAny<IPackage>(),
-                    It.IsAny<Predicate<Project>>(),
-                    It.IsAny<Predicate<Project>>()))
-                .Returns(solutionManager.GetProjects());
-                userNotifierServices = mockProjectSelector.Object;
-            }
-
-            var services = new ProviderServices(
-                userNotifierServices,
-                mockProgressWindowOpener.Object,
-<<<<<<< HEAD
-                new Mock<IProviderSettings>().Object,
-=======
-                new Mock<ISelectedProviderSettings>().Object,
->>>>>>> 20ebc906
-                scriptExecutor,
-                new MockOutputConsoleProvider(),
-                new Mock<IVsCommonOperations>().Object
-            );
-
-            if (localRepository == null)
-            {
-                localRepository = new Mock<IPackageRepository>().Object;
-            }
-
-            return new SolutionInstalledProvider(
-                packageManager,
-                localRepository,
-                new System.Windows.ResourceDictionary(),
-                services,
-                new Mock<IProgressProvider>().Object,
-                solutionManager);
-        }
-    }
-}+﻿using System;
+using System.Collections.Generic;
+using System.Linq;
+using System.Threading;
+using EnvDTE;
+using Moq;
+using NuGet.Dialog.PackageManagerUI;
+using NuGet.Dialog.Providers;
+using NuGet.Test;
+using NuGet.Test.Mocks;
+using NuGet.VisualStudio;
+using Xunit;
+
+namespace NuGet.Dialog.Test
+{
+    public class SolutionInstalledProviderTest
+    {
+        [Fact]
+        public void ShowPrereleaseComboBoxIsFalse()
+        {
+            // Arrange
+            var provider = CreateSolutionInstalledProvider();
+
+            // Act & Assert
+            Assert.False(provider.ShowPrereleaseComboBox);
+        }
+
+        [Fact]
+        public void ExecuteMethodCallsInstallPackageMethodOnPackageManager()
+        {
+            // Arrange
+            var packageA = PackageUtility.CreatePackage("A", "1.0");
+            var packageB = PackageUtility.CreatePackage("B", "2.0");
+            var packageC = PackageUtility.CreatePackage("C", "3.0");
+
+            var sourceRepository = new MockPackageRepository();
+            sourceRepository.AddPackage(packageA);
+            sourceRepository.AddPackage(packageC);
+            sourceRepository.AddPackage(packageB);
+
+            var localRepository = new MockPackageRepository();
+            localRepository.AddPackage(packageA);
+
+            var projectManager1 = new Mock<IProjectManager>();
+            projectManager1.Setup(p => p.LocalRepository).Returns(localRepository);
+
+            var projectManager2 = new Mock<IProjectManager>();
+            projectManager2.Setup(p => p.LocalRepository).Returns(localRepository);
+
+            var project1 = MockProjectUtility.CreateMockProject("Project1");
+            var project2 = MockProjectUtility.CreateMockProject("Project2");
+
+            var packageManager = new Mock<IVsPackageManager>();
+            packageManager.Setup(p => p.SourceRepository).Returns(sourceRepository);
+            packageManager.Setup(p => p.GetProjectManager(It.Is<Project>(s => s == project1))).Returns(projectManager1.Object);
+            packageManager.Setup(p => p.GetProjectManager(It.Is<Project>(s => s == project2))).Returns(projectManager2.Object);
+            packageManager.Setup(p => p.IsProjectLevel(It.IsAny<IPackage>())).Returns(true);
+
+            var solutionManager = new Mock<ISolutionManager>();
+            solutionManager.Setup(p => p.GetProject(It.Is<string>(s => s == "Project1"))).Returns(project1);
+            solutionManager.Setup(p => p.GetProject(It.Is<string>(s => s == "Project2"))).Returns(project2);
+            solutionManager.Setup(p => p.GetProjects()).Returns(new Project[] { project1, project2 });
+
+            var provider = CreateSolutionInstalledProvider(packageManager.Object, localRepository, solutionManager: solutionManager.Object);
+            var extensionTree = provider.ExtensionsTree;
+
+            var firstTreeNode = (SimpleTreeNode)extensionTree.Nodes[0];
+            provider.SelectedNode = firstTreeNode;
+
+            var manualEvent = new ManualResetEventSlim(false);
+
+            provider.ExecuteCompletedCallback = delegate
+            {
+                // Assert
+                packageManager.Verify(p => p.InstallPackage(
+                    projectManager1.Object,
+                    packageB.Id,
+                    packageB.Version,
+                    false,
+                    true,
+                    provider),
+                    Times.Once());
+
+                packageManager.Verify(p => p.InstallPackage(
+                    projectManager2.Object,
+                    packageB.Id,
+                    packageB.Version,
+                    false,
+                    true,
+                    provider),
+                    Times.Once());
+
+                manualEvent.Set();
+            };
+
+            var extensionB = new PackageItem(provider, packageB);
+
+            // Act
+            provider.Execute(extensionB);
+
+            // do not allow the method to return
+            manualEvent.Wait();
+        }
+
+        [Fact]
+        public void SolutionInstalledProviderShowsAllVersions()
+        {
+            // Arrange
+            var packageA = PackageUtility.CreatePackage("A", "1.0");
+            var packageA2 = PackageUtility.CreatePackage("A", "2.0");
+            var packageB = PackageUtility.CreatePackage("B", "2.0");
+
+            var localRepository = new MockPackageRepository();
+            localRepository.AddPackage(packageA);
+            localRepository.AddPackage(packageA2);
+            localRepository.AddPackage(packageB);
+
+            var projectManager1 = new Mock<IProjectManager>();
+            projectManager1.Setup(p => p.LocalRepository).Returns(localRepository);
+
+            var projectManager2 = new Mock<IProjectManager>();
+            projectManager2.Setup(p => p.LocalRepository).Returns(localRepository);
+
+            var project1 = MockProjectUtility.CreateMockProject("Project1");
+            var project2 = MockProjectUtility.CreateMockProject("Project2");
+
+            var packageManager = new Mock<IVsPackageManager>();
+            packageManager.Setup(p => p.GetProjectManager(It.Is<Project>(s => s == project1))).Returns(projectManager1.Object);
+            packageManager.Setup(p => p.GetProjectManager(It.Is<Project>(s => s == project2))).Returns(projectManager2.Object);
+            packageManager.Setup(p => p.IsProjectLevel(It.IsAny<IPackage>())).Returns(true);
+
+            var provider = CreateSolutionInstalledProvider(packageManager.Object, localRepository);
+            var extensionTree = provider.ExtensionsTree;
+
+            var firstTreeNode = (SimpleTreeNode)extensionTree.Nodes[0];
+            provider.SelectedNode = firstTreeNode;
+            firstTreeNode.IsSelected = true;
+
+            var mre = new ManualResetEventSlim(false);
+
+            firstTreeNode.PackageLoadCompleted += delegate
+            {
+                var allExtensions = firstTreeNode.Extensions;
+
+                // Assert
+                Assert.Equal(3, allExtensions.Count);
+                Assert.Equal("A", allExtensions[0].Id);
+                Assert.Equal("1.0", ((PackageItem)allExtensions[0]).Version);
+                Assert.Equal("A", allExtensions[1].Id);
+                Assert.Equal("2.0", ((PackageItem)allExtensions[1]).Version);
+                Assert.Equal("B", allExtensions[2].Id);
+                Assert.Equal("2.0", ((PackageItem)allExtensions[2]).Version);
+
+                mre.Set();
+            };
+
+            // Act
+            var ignore = firstTreeNode.Extensions;
+
+            mre.Wait();
+        }
+
+        [Fact]
+        public void ExecuteMethodCallsUninstallPackageMethodOnPackageManager()
+        {
+            // Arrange
+            var packageA = PackageUtility.CreatePackage("A", "1.0");
+            var packageB = PackageUtility.CreatePackage("B", "2.0");
+            var packageC = PackageUtility.CreatePackage("C", "3.0");
+
+            var sourceRepository = new MockPackageRepository();
+            sourceRepository.AddPackage(packageA);
+            sourceRepository.AddPackage(packageC);
+            sourceRepository.AddPackage(packageB);
+
+            var localRepository = new MockPackageRepository();
+            localRepository.AddPackage(packageB);
+
+            var projectManager1 = new Mock<IProjectManager>();
+            projectManager1.Setup(p => p.LocalRepository).Returns(localRepository);
+            projectManager1.Setup(p => p.IsInstalled(It.IsAny<IPackage>())).Returns<IPackage>(p => localRepository.Exists(p));
+
+            var projectManager2 = new Mock<IProjectManager>();
+            projectManager2.Setup(p => p.LocalRepository).Returns(localRepository);
+            projectManager2.Setup(p => p.IsInstalled(It.IsAny<IPackage>())).Returns<IPackage>(p => localRepository.Exists(p));
+
+            var project1 = MockProjectUtility.CreateMockProject("Project1");
+            var project2 = MockProjectUtility.CreateMockProject("Project2");
+
+            var packageManager = new Mock<IVsPackageManager>();
+            packageManager.Setup(p => p.SourceRepository).Returns(sourceRepository);
+            packageManager.Setup(p => p.GetProjectManager(It.Is<Project>(s => s == project1))).Returns(projectManager1.Object);
+            packageManager.Setup(p => p.GetProjectManager(It.Is<Project>(s => s == project2))).Returns(projectManager2.Object);
+            packageManager.Setup(p => p.IsProjectLevel(It.IsAny<IPackage>())).Returns(true);
+
+            var solutionManager = new Mock<ISolutionManager>();
+            solutionManager.Setup(p => p.GetProject(It.Is<string>(s => s == "Project1"))).Returns(project1);
+            solutionManager.Setup(p => p.GetProject(It.Is<string>(s => s == "Project2"))).Returns(project2);
+            solutionManager.Setup(p => p.GetProjects()).Returns(new Project[] { project1, project2 });
+
+            var mockWindowService = new Mock<IUserNotifierServices>();
+            mockWindowService.Setup(p => p.ShowProjectSelectorWindow(
+                It.IsAny<string>(),
+                It.IsAny<IPackage>(),
+                It.IsAny<Predicate<Project>>(),
+                It.IsAny<Predicate<Project>>())).Returns(Enumerable.Empty<Project>());
+
+            var provider = CreateSolutionInstalledProvider(packageManager.Object, localRepository, solutionManager: solutionManager.Object, userNotifierServices: mockWindowService.Object);
+            var extensionTree = provider.ExtensionsTree;
+
+            var firstTreeNode = (SimpleTreeNode)extensionTree.Nodes[0];
+            provider.SelectedNode = firstTreeNode;
+
+            var manualEvent = new ManualResetEventSlim(false);
+
+            provider.ExecuteCompletedCallback = delegate
+            {
+                // Assert
+                packageManager.Verify(p => p.UninstallPackage(
+                    projectManager1.Object,
+                    packageB.Id,
+                    null,
+                    false,
+                    false,
+                    provider),
+                    Times.Once());
+
+                packageManager.Verify(p => p.UninstallPackage(
+                    projectManager2.Object,
+                    packageB.Id,
+                    null,
+                    false,
+                    false,
+                    provider),
+                    Times.Once());
+
+                manualEvent.Set();
+            };
+
+            var extensionB = new PackageItem(provider, packageB);
+
+            // Act
+            provider.Execute(extensionB);
+
+            // do not allow the method to return
+            manualEvent.Wait();
+        }
+
+        [Fact]
+        public void ExecuteMethodCallsUninstallPackageMethodForSolutionLevelPackage()
+        {
+            // Arrange
+            var packageA = PackageUtility.CreatePackage("A", "1.0");
+            var packageB = PackageUtility.CreatePackage("B", "2.0");
+            var packageC = PackageUtility.CreatePackage("C", "3.0");
+
+            var sourceRepository = new MockPackageRepository();
+            sourceRepository.AddPackage(packageA);
+            sourceRepository.AddPackage(packageC);
+            sourceRepository.AddPackage(packageB);
+
+            var localRepository = new MockPackageRepository();
+            localRepository.AddPackage(packageB);
+
+            var projectManager1 = new Mock<IProjectManager>();
+            projectManager1.Setup(p => p.LocalRepository).Returns(localRepository);
+
+            var projectManager2 = new Mock<IProjectManager>();
+            projectManager2.Setup(p => p.LocalRepository).Returns(localRepository);
+
+            var project1 = MockProjectUtility.CreateMockProject("Project1");
+            var project2 = MockProjectUtility.CreateMockProject("Project2");
+
+            var packageManager = new Mock<IVsPackageManager>();
+            packageManager.Setup(p => p.SourceRepository).Returns(sourceRepository);
+            packageManager.Setup(p => p.GetProjectManager(It.Is<Project>(s => s == project1))).Returns(projectManager1.Object);
+            packageManager.Setup(p => p.GetProjectManager(It.Is<Project>(s => s == project2))).Returns(projectManager2.Object);
+            // make this a solution-level package
+            packageManager.Setup(p => p.IsProjectLevel(It.IsAny<IPackage>())).Returns(false);
+
+            var solutionManager = new Mock<ISolutionManager>();
+            solutionManager.Setup(p => p.GetProject(It.Is<string>(s => s == "Project1"))).Returns(project1);
+            solutionManager.Setup(p => p.GetProject(It.Is<string>(s => s == "Project2"))).Returns(project2);
+            solutionManager.Setup(p => p.GetProjects()).Returns(new Project[] { project1, project2 });
+
+            var provider = CreateSolutionInstalledProvider(packageManager.Object, localRepository, solutionManager: solutionManager.Object);
+            var extensionTree = provider.ExtensionsTree;
+
+            var firstTreeNode = (SimpleTreeNode)extensionTree.Nodes[0];
+            provider.SelectedNode = firstTreeNode;
+
+            var manualEvent = new ManualResetEventSlim(false);
+
+            provider.ExecuteCompletedCallback = delegate
+            {
+                // Assert
+                packageManager.Verify(p => p.UninstallPackage(
+                    null,
+                    packageB.Id,
+                    packageB.Version,
+                    false,
+                    false,
+                    provider),
+                    Times.Once());
+
+                manualEvent.Set();
+            };
+
+            var extensionB = new PackageItem(provider, packageB);
+
+            // Act
+            provider.Execute(extensionB);
+
+            // do not allow the method to return
+            manualEvent.Wait();
+        }
+
+        [Fact]
+        public void ExecuteMethodDoNotCallInstallPackageIfUserPressCancelOnTheProjectSelectorButton()
+        {
+            // Arrange
+            var packageA = PackageUtility.CreatePackage("A", "1.0");
+            var packageB = PackageUtility.CreatePackage("B", "2.0");
+            var packageC = PackageUtility.CreatePackage("C", "3.0");
+
+            var sourceRepository = new MockPackageRepository();
+            sourceRepository.AddPackage(packageA);
+            sourceRepository.AddPackage(packageC);
+            sourceRepository.AddPackage(packageB);
+
+            var localRepository = new MockPackageRepository();
+            localRepository.AddPackage(packageB);
+
+            var projectManager1 = new Mock<IProjectManager>();
+            projectManager1.Setup(p => p.LocalRepository).Returns(localRepository);
+
+            var localRepository2 = new MockPackageRepository();
+            // project2 doesn't have the package installed
+            var projectManager2 = new Mock<IProjectManager>();
+            projectManager2.Setup(p => p.LocalRepository).Returns(localRepository2);
+
+            var project1 = MockProjectUtility.CreateMockProject("Project1");
+            var project2 = MockProjectUtility.CreateMockProject("Project2");
+
+            var packageManager = new Mock<IVsPackageManager>();
+            packageManager.Setup(p => p.SourceRepository).Returns(sourceRepository);
+            packageManager.Setup(p => p.GetProjectManager(It.Is<Project>(s => s == project1))).Returns(projectManager1.Object);
+            packageManager.Setup(p => p.GetProjectManager(It.Is<Project>(s => s == project2))).Returns(projectManager2.Object);
+            packageManager.Setup(p => p.IsProjectLevel(It.IsAny<IPackage>())).Returns(true);
+
+            var solutionManager = new Mock<ISolutionManager>();
+            solutionManager.Setup(p => p.GetProject(It.Is<string>(s => s == "Project1"))).Returns(project1);
+            solutionManager.Setup(p => p.GetProject(It.Is<string>(s => s == "Project2"))).Returns(project2);
+            solutionManager.Setup(p => p.GetProjects()).Returns(new Project[] { project1, project2 });
+
+            var mockWindowService = new Mock<IUserNotifierServices>();
+            mockWindowService.Setup(p => p.ShowProjectSelectorWindow(
+                It.IsAny<string>(),
+                It.IsAny<IPackage>(),
+                It.IsAny<Predicate<Project>>(),
+                It.IsAny<Predicate<Project>>())).Returns((Func<IEnumerable<Project>>)null);
+
+            var provider = CreateSolutionInstalledProvider(packageManager.Object, localRepository, solutionManager: solutionManager.Object, userNotifierServices: mockWindowService.Object);
+            var extensionTree = provider.ExtensionsTree;
+
+            var firstTreeNode = (SimpleTreeNode)extensionTree.Nodes[0];
+            provider.SelectedNode = firstTreeNode;
+
+            var manualEvent = new ManualResetEventSlim(false);
+
+            provider.ExecuteCompletedCallback = delegate
+            {
+                // Assert
+                packageManager.Verify(p => p.InstallPackage(
+                    projectManager2.Object,
+                    packageB.Id,
+                    packageB.Version,
+                    false,
+                    false,
+                    provider),
+                    Times.Never());
+
+                // Assert
+                packageManager.Verify(p => p.UninstallPackage(
+                    projectManager1.Object,
+                    packageB.Id,
+                    null,
+                    false,
+                    false,
+                    provider),
+                    Times.Never());
+
+                manualEvent.Set();
+            };
+
+            var extensionB = new PackageItem(provider, packageB);
+
+            // Act
+            provider.Execute(extensionB);
+
+            // do not allow the method to return
+            manualEvent.Wait();
+        }
+
+        private static SolutionInstalledProvider CreateSolutionInstalledProvider(
+            IVsPackageManager packageManager = null,
+            IPackageRepository localRepository = null,
+            IPackageRepositoryFactory repositoryFactory = null,
+            IPackageSourceProvider packageSourceProvider = null,
+            IScriptExecutor scriptExecutor = null,
+            ISolutionManager solutionManager = null,
+            IUserNotifierServices userNotifierServices = null)
+        {
+
+            if (packageManager == null)
+            {
+                var packageManagerMock = new Mock<IVsPackageManager>();
+                var sourceRepository = new MockPackageRepository();
+                packageManagerMock.Setup(p => p.SourceRepository).Returns(sourceRepository);
+
+                packageManager = packageManagerMock.Object;
+            }
+
+            if (repositoryFactory == null)
+            {
+                var repositoryFactoryMock = new Mock<IPackageRepositoryFactory>();
+                repositoryFactoryMock.Setup(p => p.CreateRepository(It.IsAny<string>())).Returns(new MockPackageRepository());
+                repositoryFactory = repositoryFactoryMock.Object;
+            }
+
+            if (packageSourceProvider == null)
+            {
+                var packageSourceProviderMock = new Mock<IPackageSourceProvider>();
+                packageSourceProviderMock.Setup(p => p.LoadPackageSources()).Returns(
+                        new PackageSource[2] {
+                            new PackageSource("Test1", "One"),
+                            new PackageSource("Test2", "Two")
+                        }
+                    );
+                packageSourceProvider = packageSourceProviderMock.Object;
+            }
+
+            var factory = new Mock<IVsPackageManagerFactory>();
+            factory.Setup(m => m.CreatePackageManager(It.IsAny<IPackageRepository>(), true)).Returns(packageManager);
+
+            var mockProgressWindowOpener = new Mock<IProgressWindowOpener>();
+
+            if (scriptExecutor == null)
+            {
+                scriptExecutor = new Mock<IScriptExecutor>().Object;
+            }
+
+            if (solutionManager == null)
+            {
+                solutionManager = new Mock<ISolutionManager>().Object;
+            }
+
+            if (userNotifierServices == null)
+            {
+                var mockProjectSelector = new Mock<IUserNotifierServices>();
+                mockProjectSelector.Setup(p => p.ShowProjectSelectorWindow(
+                    It.IsAny<string>(),
+                    It.IsAny<IPackage>(),
+                    It.IsAny<Predicate<Project>>(),
+                    It.IsAny<Predicate<Project>>()))
+                .Returns(solutionManager.GetProjects());
+                userNotifierServices = mockProjectSelector.Object;
+            }
+
+            var services = new ProviderServices(
+                userNotifierServices,
+                mockProgressWindowOpener.Object,
+                new Mock<IProviderSettings>().Object,
+                scriptExecutor,
+                new MockOutputConsoleProvider(),
+                new Mock<IVsCommonOperations>().Object
+            );
+
+            if (localRepository == null)
+            {
+                localRepository = new Mock<IPackageRepository>().Object;
+            }
+
+            return new SolutionInstalledProvider(
+                packageManager,
+                localRepository,
+                new System.Windows.ResourceDictionary(),
+                services,
+                new Mock<IProgressProvider>().Object,
+                solutionManager);
+        }
+    }
+}