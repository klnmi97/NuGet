--- conflicted
+++ resolved
@@ -1,178 +1,170 @@
-﻿using System;
-using System.IO;
-using System.Net;
-using NuGet;
-using NuGet.Repositories;
-
-namespace PackageExplorerViewModel {
-
-    public class PublishPackageViewModel : ViewModelBase, IObserver<int> {
-        private readonly IPackageMetadata _package;
-        private readonly Lazy<Stream> _packageStream;
-        IProxyService _proxyService;
-        private string _publishUrl;
-
-        public PublishPackageViewModel(string publishUrl, PackageViewModel viewModel) {
-            if (viewModel == null) {
-                throw new ArgumentNullException("viewModel");
-            }
-            _publishUrl = publishUrl;
-            _package = viewModel.PackageMetadata;
-            _packageStream = new Lazy<Stream>(viewModel.GetCurrentPackageStream);
-
-            _proxyService = new ProxyService(new AutoDiscoverCredentialProvider());
-        }
-
-        private string _publishKey; 
-
-        public string PublishKey {
-            get { return _publishKey; }
-            set {
-                if (_publishKey != value) {
-                    _publishKey = value;
-                    OnPropertyChanged("PublishKey");
-                }
-            }
-        }
-
-        private bool? _pushOnly = false;
-
-        public bool? PushOnly {
-            get {
-                return _pushOnly;
-            }
-            set {
-                if (_pushOnly != value) {
-                    _pushOnly = value;
-                    OnPropertyChanged("PushOnly");
-                }
-            }
-        }
-
-        public string Id {
-            get { return _package.Id; }
-        }
-
-        public string Version {
-            get { return _package.Version.ToString(); }
-        }
-
-        private bool _hasError;
-
-        public bool HasError {
-            get {
-                return _hasError;
-            }
-            set {
-                if (_hasError != value) {
-                    _hasError = value;
-                    OnPropertyChanged("HasError");
-                }
-            }
-        }
-
-        private bool _showProgress;
-        public bool ShowProgress {
-            get { return _showProgress; }
-            set {
-                if (_showProgress != value) {
-                    _showProgress = value;
-                    OnPropertyChanged("ShowProgress");
-                }
-            }
-        }
-
-        private int _percentComplete;
-        public int PercentComplete {
-            get { return _percentComplete; }
-            set {
-                if (_percentComplete != value) {
-                    _percentComplete = value;
-                    OnPropertyChanged("PercentComplete");
-                }
-            }
-        }
-
-        private bool _canPublish = true;
-
-        public bool CanPublish
-        {
-            get { return _canPublish; }
-            set {
-                if (_canPublish != value)
-                {
-                    _canPublish = value;
-                    OnPropertyChanged("CanPublish");
-                }
-            }
-        }
-
-        private GalleryServer _uploadHelper;
-
-        public GalleryServer GalleryServer {
-            get {
-                if (_uploadHelper == null) {
-<<<<<<< HEAD
-                    _uploadHelper = new GalleryServer(HttpUtility.CreateUserAgentString(Constants.UserAgentClient));
-=======
-                    _uploadHelper = new GalleryServer(_publishUrl, _proxyService);
->>>>>>> 0dc764a9
-                }
-                return _uploadHelper;
-            }
-        }
-
-        private string _status;
-
-        public string Status {
-            get { return _status; }
-            set {
-                if (_status != value) {
-                    _status = value;
-                    OnPropertyChanged("Status");
-                }
-            }
-        }
-
-        public void PushPackage() {
-            PercentComplete = 0;
-            ShowProgress = true;
-            Status = "Uploading package...";
-            HasError = false;
-            CanPublish = false;
-
-            Stream fileStream = _packageStream.Value;
-            fileStream.Seek(0, SeekOrigin.Begin);
-
-            try
-            {
-                GalleryServer.CreatePackage(PublishKey, fileStream, this, PushOnly == true ? (IPackageMetadata)null : _package);
-            }
-            catch (WebException e)
-            {
-                if (WebExceptionStatus.Timeout == e.Status)
-                {
-                    OnError(e);
-                }
-            }
-        }
-
-        public void OnCompleted() {
-            PercentComplete = 100;
-            HasError = false;
-            Status = "Package published successfully .";
-        }
-
-        public void OnError(Exception error) {
-            PercentComplete = 100;
-            ShowProgress = false;
-            HasError = true;
-            Status = error.Message;
-            CanPublish = true;
-        }
-
-        public void OnNext(int value) {
-            PercentComplete = value;
-        }
-    }
+﻿using System;
+using System.IO;
+using System.Net;
+using NuGet;
+
+namespace PackageExplorerViewModel {
+    public class PublishPackageViewModel : ViewModelBase, IObserver<int> {
+        private readonly IPackageMetadata _package;
+        private readonly Lazy<Stream> _packageStream;
+        private readonly IProxyService _proxyService;
+        private readonly string _publishUrl;
+
+        [System.Diagnostics.CodeAnalysis.SuppressMessage("Microsoft.Design", "CA1054:UriParametersShouldNotBeStrings", MessageId = "0#")]
+        public PublishPackageViewModel(string publishUrl, PackageViewModel viewModel) {
+            if (viewModel == null) {
+                throw new ArgumentNullException("viewModel");
+            }
+            _publishUrl = publishUrl;
+            _package = viewModel.PackageMetadata;
+            _packageStream = new Lazy<Stream>(viewModel.GetCurrentPackageStream);
+            _proxyService = new ProxyService(new AutoDiscoverCredentialProvider());
+        }
+
+        private string _publishKey;
+
+        public string PublishKey {
+            get { return _publishKey; }
+            set {
+                if (_publishKey != value) {
+                    _publishKey = value;
+                    OnPropertyChanged("PublishKey");
+                }
+            }
+        }
+
+        private bool? _pushOnly = false;
+
+        public bool? PushOnly {
+            get {
+                return _pushOnly;
+            }
+            set {
+                if (_pushOnly != value) {
+                    _pushOnly = value;
+                    OnPropertyChanged("PushOnly");
+                }
+            }
+        }
+
+        public string Id {
+            get { return _package.Id; }
+        }
+
+        public string Version {
+            get { return _package.Version.ToString(); }
+        }
+
+        private bool _hasError;
+
+        public bool HasError {
+            get {
+                return _hasError;
+            }
+            set {
+                if (_hasError != value) {
+                    _hasError = value;
+                    OnPropertyChanged("HasError");
+                }
+            }
+        }
+
+        private bool _showProgress;
+        public bool ShowProgress {
+            get { return _showProgress; }
+            set {
+                if (_showProgress != value) {
+                    _showProgress = value;
+                    OnPropertyChanged("ShowProgress");
+                }
+            }
+        }
+
+        private int _percentComplete;
+        public int PercentComplete {
+            get { return _percentComplete; }
+            set {
+                if (_percentComplete != value) {
+                    _percentComplete = value;
+                    OnPropertyChanged("PercentComplete");
+                }
+            }
+        }
+
+        private bool _canPublish = true;
+
+        public bool CanPublish {
+            get { return _canPublish; }
+            set {
+                if (_canPublish != value) {
+                    _canPublish = value;
+                    OnPropertyChanged("CanPublish");
+                }
+            }
+        }
+
+        private GalleryServer _uploadHelper;
+
+        public GalleryServer GalleryServer {
+            get {
+                if (_uploadHelper == null) {
+                    _uploadHelper = new GalleryServer(
+                        HttpUtility.CreateUserAgentString(Constants.UserAgentClient), 
+                        _publishUrl, 
+                        _proxyService);
+                }
+                return _uploadHelper;
+            }
+        }
+
+        private string _status;
+
+        public string Status {
+            get { return _status; }
+            set {
+                if (_status != value) {
+                    _status = value;
+                    OnPropertyChanged("Status");
+                }
+            }
+        }
+
+        public void PushPackage() {
+            PercentComplete = 0;
+            ShowProgress = true;
+            Status = "Uploading package...";
+            HasError = false;
+            CanPublish = false;
+
+            Stream fileStream = _packageStream.Value;
+            fileStream.Seek(0, SeekOrigin.Begin);
+
+            try {
+                GalleryServer.CreatePackage(PublishKey, fileStream, this, PushOnly == true ? (IPackageMetadata)null : _package);
+            }
+            catch (WebException e) {
+                if (WebExceptionStatus.Timeout == e.Status) {
+                    OnError(e);
+                }
+            }
+        }
+
+        public void OnCompleted() {
+            PercentComplete = 100;
+            HasError = false;
+            Status = "Package published successfully .";
+        }
+
+        public void OnError(Exception error) {
+            PercentComplete = 100;
+            ShowProgress = false;
+            HasError = true;
+            Status = error.Message;
+            CanPublish = true;
+        }
+
+        public void OnNext(int value) {
+            PercentComplete = value;
+        }
+    }
 }