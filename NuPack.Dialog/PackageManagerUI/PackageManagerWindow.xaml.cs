﻿using System;
using System.Collections.Generic;
using System.Linq;
using System.Windows;
using System.Windows.Input;
using Microsoft.VisualStudio.ExtensionsExplorer.UI;
using Microsoft.VisualStudio.PlatformUI;
using NuPack.Dialog.Providers;
using NuPack.VisualStudio;
using DTEPackage = Microsoft.VisualStudio.Shell.Package;

namespace NuPack.Dialog.PackageManagerUI {

    public partial class PackageManagerWindow : DialogWindow {
        private const string F1Keyword = "vs.ExtensionManager";
        private readonly DTEPackage _ownerPackage;
        private readonly OnlinePackagesProvider _installedPackagesProvider;
        private readonly OnlinePackagesProvider _onlinePackagesProvider;

        public PackageManagerWindow(DTEPackage ownerPackage)
            : base(F1Keyword) {

            InitializeComponent();

            System.Diagnostics.Debug.Assert(ownerPackage != null);
            _ownerPackage = ownerPackage;

            VSPackageManager packageManager = new VSPackageManager(DTEExtensions.DTE);
            EnvDTE.Project activeProject = DTEExtensions.DTE.GetActiveProject();

            UpdatePackagesProvider updatePackagesProvider = new UpdatePackagesProvider(packageManager, activeProject, Resources);
            this.explorer.Providers.Add(updatePackagesProvider);
           
            _onlinePackagesProvider = new OnlinePackagesProvider(packageManager, activeProject, Resources);
            this.explorer.Providers.Add(_onlinePackagesProvider);

            _installedPackagesProvider = new InstalledPackagesProvider(packageManager, activeProject, Resources);
            this.explorer.Providers.Add(_installedPackagesProvider);
            this.explorer.SelectedProvider = _installedPackagesProvider;
        }

        private void ExecutedInstallPackage(object sender, ExecutedRoutedEventArgs e) {
            VSExtensionsExplorerCtl control = e.Source as VSExtensionsExplorerCtl;
            if (control == null) {
                return;
            }

            OnlinePackagesItem selectedItem = control.SelectedExtension as OnlinePackagesItem;
            if (selectedItem == null) {
                return;
            }

            OnlinePackagesProvider provider = control.SelectedProvider as OnlinePackagesProvider;
            if (provider == null) {
                return;
            }

            bool accepted = ShowLicenseWindowIfRequired(selectedItem);
            if (accepted) {
                provider.Install(selectedItem);
                e.Handled = true;
            }
        }

        private void CanExecuteInstallPackage(object sender, CanExecuteRoutedEventArgs e) {

            if (OperationCoordinator.IsBusy) {
                e.CanExecute = false;
                return;
            }

            VSExtensionsExplorerCtl control = e.Source as VSExtensionsExplorerCtl;
            if (control == null) {
                e.CanExecute = false;
                return;
            }

            OnlinePackagesItem selectedItem = control.SelectedExtension as OnlinePackagesItem;
            if (selectedItem == null) {
                e.CanExecute = false;
                return;
            }

            // Don't allow the download command on packages that are already installed.
            e.CanExecute = !selectedItem.IsInstalled;
        }

        private void ExecutedUninstallPackage(object sender, ExecutedRoutedEventArgs e) {
            VSExtensionsExplorerCtl control = e.Source as VSExtensionsExplorerCtl;
            if (control == null) {
                return;
            }

            OnlinePackagesItem selectedItem = control.SelectedExtension as OnlinePackagesItem;
            if (selectedItem == null) {
                return;
            }

            OnlinePackagesProvider provider = control.SelectedProvider as OnlinePackagesProvider;
            if (provider == null) {
                return;
            }

            try {
                provider.Uninstall(selectedItem);

                // Remove the item from the "All" tree of installed packages
                var allTree = _installedPackagesProvider.ExtensionsTree.Nodes.First();
                allTree.Extensions.Remove(selectedItem);

                e.Handled = true;
            }
            catch (InvalidOperationException ex) {
                MessageBox.Show(
                    ex.Message,
                    NuPack.Dialog.Resources.Dialog_MessageBoxTitle,
                    MessageBoxButton.OK,
                    MessageBoxImage.Error);
            }
        }

        private void CanExecuteUninstallPackage(object sender, CanExecuteRoutedEventArgs e) {
            if (OperationCoordinator.IsBusy) {
                e.CanExecute = false;
                return;
            }

            VSExtensionsExplorerCtl control = e.Source as VSExtensionsExplorerCtl;
            if (control == null) {
                e.CanExecute = false;
                return;
            }
            OnlinePackagesItem selectedItem = control.SelectedExtension as OnlinePackagesItem;
            if (selectedItem == null) {
                e.CanExecute = false;
                return;
            }

            // Only allow the download command on packages that are already installed.
            e.CanExecute = selectedItem.IsInstalled;
        }

        private void ExecutedUpdatePackage(object sender, ExecutedRoutedEventArgs e) {
            VSExtensionsExplorerCtl control = e.Source as VSExtensionsExplorerCtl;
            if (control == null) {
                return;
            }

            OnlinePackagesItem selectedItem = control.SelectedExtension as OnlinePackagesItem;
            if (selectedItem == null) {
                return;
            }

            OnlinePackagesProvider provider = control.SelectedProvider as OnlinePackagesProvider;
            if (provider == null) {
                return;
            }

            bool accepted = ShowLicenseWindowIfRequired(selectedItem);
            if (accepted) {
                provider.Update(selectedItem);
                e.Handled = true;
            }
        }

        private void CanExecuteUpdatePackage(object sender, CanExecuteRoutedEventArgs e) {
            if (OperationCoordinator.IsBusy) {
                e.CanExecute = false;
                return;
            }

            VSExtensionsExplorerCtl control = e.Source as VSExtensionsExplorerCtl;
            if (control == null) {
                e.CanExecute = false;
                return;
            }
            OnlinePackagesItem selectedItem = control.SelectedExtension as OnlinePackagesItem;
            if (selectedItem == null) {
                e.CanExecute = false;
                return;
            }

            e.CanExecute = !selectedItem.IsUpdated;
        }


        private void ExecutedClose(object sender, ExecutedRoutedEventArgs e) {
            this.Close();
        }

        private void CanExecuteClose(object sender, CanExecuteRoutedEventArgs e) {
            e.CanExecute = true;
        }

        private void ExecutedShowOptionsPage(object sender, ExecutedRoutedEventArgs e) {
            this.Close();
            _ownerPackage.ShowOptionPage(typeof(ToolsOptionsUI.ToolsOptionsPage));
        }

        private void ExecuteOpenLicenseLink(object sender, ExecutedRoutedEventArgs e) {
            VSExtensionsExplorerCtl control = e.Source as VSExtensionsExplorerCtl;
            if (control == null) {
                return;
            }

            OnlinePackagesItem selectedItem = control.SelectedExtension as OnlinePackagesItem;
            if (selectedItem == null) {
                return;
            }

            UriHelper.OpenLicenseLink(selectedItem.LicenseUrl);
            e.Handled = true;
        }

        private void ExecuteSetFocusOnSearchBox(object sender, ExecutedRoutedEventArgs e) {
            explorer.SetFocusOnSearchBox();
        }

        private bool ShowLicenseWindowIfRequired(OnlinePackagesItem selectedItem) {
            IEnumerable<IPackage> packageGraph = _onlinePackagesProvider.GetPackageDependencyGraph(selectedItem.ExtensionRecord);
            IEnumerable<IPackage> packagesRequireLicense = packageGraph.Where(p => p.RequireLicenseAcceptance);

            if (packagesRequireLicense.Any()) {
                var licenseWidow = new LicenseAcceptanceWindow() {
                    Owner = this,
                    DataContext = packagesRequireLicense
                };

                bool? dialogResult = licenseWidow.ShowDialog();
                return dialogResult ?? false;
            }
            else {
                return true;
            }
        }

<<<<<<< HEAD
        private void OnCategorySelectionChanged(object sender, RoutedPropertyChangedEventArgs<object> e) {
            OnlinePackagesTreeBase selectedNode = explorer.SelectedExtensionTreeNode as OnlinePackagesTreeBase;
            if (selectedNode != null) {
                // notify the selected node that it is opened.
                selectedNode.OnOpened();
            }
=======
        private void OnDialogWindowClosed(object sender, EventArgs e) {
            explorer.Providers.Clear();
>>>>>>> b9348458
        }
    }
}<|MERGE_RESOLUTION|>--- conflicted
+++ resolved
@@ -1,250 +1,250 @@
-﻿using System;
-using System.Collections.Generic;
-using System.Linq;
-using System.Windows;
-using System.Windows.Input;
-using Microsoft.VisualStudio.ExtensionsExplorer.UI;
-using Microsoft.VisualStudio.PlatformUI;
-using NuPack.Dialog.Providers;
-using NuPack.VisualStudio;
-using DTEPackage = Microsoft.VisualStudio.Shell.Package;
-
-namespace NuPack.Dialog.PackageManagerUI {
-
-    public partial class PackageManagerWindow : DialogWindow {
-        private const string F1Keyword = "vs.ExtensionManager";
-        private readonly DTEPackage _ownerPackage;
-        private readonly OnlinePackagesProvider _installedPackagesProvider;
-        private readonly OnlinePackagesProvider _onlinePackagesProvider;
-
-        public PackageManagerWindow(DTEPackage ownerPackage)
-            : base(F1Keyword) {
-
-            InitializeComponent();
-
-            System.Diagnostics.Debug.Assert(ownerPackage != null);
-            _ownerPackage = ownerPackage;
-
-            VSPackageManager packageManager = new VSPackageManager(DTEExtensions.DTE);
-            EnvDTE.Project activeProject = DTEExtensions.DTE.GetActiveProject();
-
-            UpdatePackagesProvider updatePackagesProvider = new UpdatePackagesProvider(packageManager, activeProject, Resources);
-            this.explorer.Providers.Add(updatePackagesProvider);
-           
-            _onlinePackagesProvider = new OnlinePackagesProvider(packageManager, activeProject, Resources);
-            this.explorer.Providers.Add(_onlinePackagesProvider);
-
-            _installedPackagesProvider = new InstalledPackagesProvider(packageManager, activeProject, Resources);
-            this.explorer.Providers.Add(_installedPackagesProvider);
-            this.explorer.SelectedProvider = _installedPackagesProvider;
-        }
-
-        private void ExecutedInstallPackage(object sender, ExecutedRoutedEventArgs e) {
-            VSExtensionsExplorerCtl control = e.Source as VSExtensionsExplorerCtl;
-            if (control == null) {
-                return;
-            }
-
-            OnlinePackagesItem selectedItem = control.SelectedExtension as OnlinePackagesItem;
-            if (selectedItem == null) {
-                return;
-            }
-
-            OnlinePackagesProvider provider = control.SelectedProvider as OnlinePackagesProvider;
-            if (provider == null) {
-                return;
-            }
-
-            bool accepted = ShowLicenseWindowIfRequired(selectedItem);
-            if (accepted) {
-                provider.Install(selectedItem);
-                e.Handled = true;
-            }
-        }
-
-        private void CanExecuteInstallPackage(object sender, CanExecuteRoutedEventArgs e) {
-
-            if (OperationCoordinator.IsBusy) {
-                e.CanExecute = false;
-                return;
-            }
-
-            VSExtensionsExplorerCtl control = e.Source as VSExtensionsExplorerCtl;
-            if (control == null) {
-                e.CanExecute = false;
-                return;
-            }
-
-            OnlinePackagesItem selectedItem = control.SelectedExtension as OnlinePackagesItem;
-            if (selectedItem == null) {
-                e.CanExecute = false;
-                return;
-            }
-
-            // Don't allow the download command on packages that are already installed.
-            e.CanExecute = !selectedItem.IsInstalled;
-        }
-
-        private void ExecutedUninstallPackage(object sender, ExecutedRoutedEventArgs e) {
-            VSExtensionsExplorerCtl control = e.Source as VSExtensionsExplorerCtl;
-            if (control == null) {
-                return;
-            }
-
-            OnlinePackagesItem selectedItem = control.SelectedExtension as OnlinePackagesItem;
-            if (selectedItem == null) {
-                return;
-            }
-
-            OnlinePackagesProvider provider = control.SelectedProvider as OnlinePackagesProvider;
-            if (provider == null) {
-                return;
-            }
-
-            try {
-                provider.Uninstall(selectedItem);
-
-                // Remove the item from the "All" tree of installed packages
-                var allTree = _installedPackagesProvider.ExtensionsTree.Nodes.First();
-                allTree.Extensions.Remove(selectedItem);
-
-                e.Handled = true;
-            }
-            catch (InvalidOperationException ex) {
-                MessageBox.Show(
-                    ex.Message,
-                    NuPack.Dialog.Resources.Dialog_MessageBoxTitle,
-                    MessageBoxButton.OK,
-                    MessageBoxImage.Error);
-            }
-        }
-
-        private void CanExecuteUninstallPackage(object sender, CanExecuteRoutedEventArgs e) {
-            if (OperationCoordinator.IsBusy) {
-                e.CanExecute = false;
-                return;
-            }
-
-            VSExtensionsExplorerCtl control = e.Source as VSExtensionsExplorerCtl;
-            if (control == null) {
-                e.CanExecute = false;
-                return;
-            }
-            OnlinePackagesItem selectedItem = control.SelectedExtension as OnlinePackagesItem;
-            if (selectedItem == null) {
-                e.CanExecute = false;
-                return;
-            }
-
-            // Only allow the download command on packages that are already installed.
-            e.CanExecute = selectedItem.IsInstalled;
-        }
-
-        private void ExecutedUpdatePackage(object sender, ExecutedRoutedEventArgs e) {
-            VSExtensionsExplorerCtl control = e.Source as VSExtensionsExplorerCtl;
-            if (control == null) {
-                return;
-            }
-
-            OnlinePackagesItem selectedItem = control.SelectedExtension as OnlinePackagesItem;
-            if (selectedItem == null) {
-                return;
-            }
-
-            OnlinePackagesProvider provider = control.SelectedProvider as OnlinePackagesProvider;
-            if (provider == null) {
-                return;
-            }
-
-            bool accepted = ShowLicenseWindowIfRequired(selectedItem);
-            if (accepted) {
-                provider.Update(selectedItem);
-                e.Handled = true;
-            }
-        }
-
-        private void CanExecuteUpdatePackage(object sender, CanExecuteRoutedEventArgs e) {
-            if (OperationCoordinator.IsBusy) {
-                e.CanExecute = false;
-                return;
-            }
-
-            VSExtensionsExplorerCtl control = e.Source as VSExtensionsExplorerCtl;
-            if (control == null) {
-                e.CanExecute = false;
-                return;
-            }
-            OnlinePackagesItem selectedItem = control.SelectedExtension as OnlinePackagesItem;
-            if (selectedItem == null) {
-                e.CanExecute = false;
-                return;
-            }
-
-            e.CanExecute = !selectedItem.IsUpdated;
-        }
-
-
-        private void ExecutedClose(object sender, ExecutedRoutedEventArgs e) {
-            this.Close();
-        }
-
-        private void CanExecuteClose(object sender, CanExecuteRoutedEventArgs e) {
-            e.CanExecute = true;
-        }
-
-        private void ExecutedShowOptionsPage(object sender, ExecutedRoutedEventArgs e) {
-            this.Close();
-            _ownerPackage.ShowOptionPage(typeof(ToolsOptionsUI.ToolsOptionsPage));
-        }
-
-        private void ExecuteOpenLicenseLink(object sender, ExecutedRoutedEventArgs e) {
-            VSExtensionsExplorerCtl control = e.Source as VSExtensionsExplorerCtl;
-            if (control == null) {
-                return;
-            }
-
-            OnlinePackagesItem selectedItem = control.SelectedExtension as OnlinePackagesItem;
-            if (selectedItem == null) {
-                return;
-            }
-
-            UriHelper.OpenLicenseLink(selectedItem.LicenseUrl);
-            e.Handled = true;
-        }
-
-        private void ExecuteSetFocusOnSearchBox(object sender, ExecutedRoutedEventArgs e) {
-            explorer.SetFocusOnSearchBox();
-        }
-
-        private bool ShowLicenseWindowIfRequired(OnlinePackagesItem selectedItem) {
-            IEnumerable<IPackage> packageGraph = _onlinePackagesProvider.GetPackageDependencyGraph(selectedItem.ExtensionRecord);
-            IEnumerable<IPackage> packagesRequireLicense = packageGraph.Where(p => p.RequireLicenseAcceptance);
-
-            if (packagesRequireLicense.Any()) {
-                var licenseWidow = new LicenseAcceptanceWindow() {
-                    Owner = this,
-                    DataContext = packagesRequireLicense
-                };
-
-                bool? dialogResult = licenseWidow.ShowDialog();
-                return dialogResult ?? false;
-            }
-            else {
-                return true;
-            }
-        }
-
-<<<<<<< HEAD
-        private void OnCategorySelectionChanged(object sender, RoutedPropertyChangedEventArgs<object> e) {
-            OnlinePackagesTreeBase selectedNode = explorer.SelectedExtensionTreeNode as OnlinePackagesTreeBase;
-            if (selectedNode != null) {
-                // notify the selected node that it is opened.
-                selectedNode.OnOpened();
-            }
-=======
-        private void OnDialogWindowClosed(object sender, EventArgs e) {
-            explorer.Providers.Clear();
->>>>>>> b9348458
-        }
-    }
+﻿using System;
+using System.Collections.Generic;
+using System.Linq;
+using System.Windows;
+using System.Windows.Input;
+using Microsoft.VisualStudio.ExtensionsExplorer.UI;
+using Microsoft.VisualStudio.PlatformUI;
+using NuPack.Dialog.Providers;
+using NuPack.VisualStudio;
+using DTEPackage = Microsoft.VisualStudio.Shell.Package;
+
+namespace NuPack.Dialog.PackageManagerUI {
+
+    public partial class PackageManagerWindow : DialogWindow {
+        private const string F1Keyword = "vs.ExtensionManager";
+        private readonly DTEPackage _ownerPackage;
+        private readonly OnlinePackagesProvider _installedPackagesProvider;
+        private readonly OnlinePackagesProvider _onlinePackagesProvider;
+
+        public PackageManagerWindow(DTEPackage ownerPackage)
+            : base(F1Keyword) {
+
+            InitializeComponent();
+
+            System.Diagnostics.Debug.Assert(ownerPackage != null);
+            _ownerPackage = ownerPackage;
+
+            VSPackageManager packageManager = new VSPackageManager(DTEExtensions.DTE);
+            EnvDTE.Project activeProject = DTEExtensions.DTE.GetActiveProject();
+
+            UpdatePackagesProvider updatePackagesProvider = new UpdatePackagesProvider(packageManager, activeProject, Resources);
+            this.explorer.Providers.Add(updatePackagesProvider);
+           
+            _onlinePackagesProvider = new OnlinePackagesProvider(packageManager, activeProject, Resources);
+            this.explorer.Providers.Add(_onlinePackagesProvider);
+
+            _installedPackagesProvider = new InstalledPackagesProvider(packageManager, activeProject, Resources);
+            this.explorer.Providers.Add(_installedPackagesProvider);
+            this.explorer.SelectedProvider = _installedPackagesProvider;
+        }
+
+        private void ExecutedInstallPackage(object sender, ExecutedRoutedEventArgs e) {
+            VSExtensionsExplorerCtl control = e.Source as VSExtensionsExplorerCtl;
+            if (control == null) {
+                return;
+            }
+
+            OnlinePackagesItem selectedItem = control.SelectedExtension as OnlinePackagesItem;
+            if (selectedItem == null) {
+                return;
+            }
+
+            OnlinePackagesProvider provider = control.SelectedProvider as OnlinePackagesProvider;
+            if (provider == null) {
+                return;
+            }
+
+            bool accepted = ShowLicenseWindowIfRequired(selectedItem);
+            if (accepted) {
+                provider.Install(selectedItem);
+                e.Handled = true;
+            }
+        }
+
+        private void CanExecuteInstallPackage(object sender, CanExecuteRoutedEventArgs e) {
+
+            if (OperationCoordinator.IsBusy) {
+                e.CanExecute = false;
+                return;
+            }
+
+            VSExtensionsExplorerCtl control = e.Source as VSExtensionsExplorerCtl;
+            if (control == null) {
+                e.CanExecute = false;
+                return;
+            }
+
+            OnlinePackagesItem selectedItem = control.SelectedExtension as OnlinePackagesItem;
+            if (selectedItem == null) {
+                e.CanExecute = false;
+                return;
+            }
+
+            // Don't allow the download command on packages that are already installed.
+            e.CanExecute = !selectedItem.IsInstalled;
+        }
+
+        private void ExecutedUninstallPackage(object sender, ExecutedRoutedEventArgs e) {
+            VSExtensionsExplorerCtl control = e.Source as VSExtensionsExplorerCtl;
+            if (control == null) {
+                return;
+            }
+
+            OnlinePackagesItem selectedItem = control.SelectedExtension as OnlinePackagesItem;
+            if (selectedItem == null) {
+                return;
+            }
+
+            OnlinePackagesProvider provider = control.SelectedProvider as OnlinePackagesProvider;
+            if (provider == null) {
+                return;
+            }
+
+            try {
+                provider.Uninstall(selectedItem);
+
+                // Remove the item from the "All" tree of installed packages
+                var allTree = _installedPackagesProvider.ExtensionsTree.Nodes.First();
+                allTree.Extensions.Remove(selectedItem);
+
+                e.Handled = true;
+            }
+            catch (InvalidOperationException ex) {
+                MessageBox.Show(
+                    ex.Message,
+                    NuPack.Dialog.Resources.Dialog_MessageBoxTitle,
+                    MessageBoxButton.OK,
+                    MessageBoxImage.Error);
+            }
+        }
+
+        private void CanExecuteUninstallPackage(object sender, CanExecuteRoutedEventArgs e) {
+            if (OperationCoordinator.IsBusy) {
+                e.CanExecute = false;
+                return;
+            }
+
+            VSExtensionsExplorerCtl control = e.Source as VSExtensionsExplorerCtl;
+            if (control == null) {
+                e.CanExecute = false;
+                return;
+            }
+            OnlinePackagesItem selectedItem = control.SelectedExtension as OnlinePackagesItem;
+            if (selectedItem == null) {
+                e.CanExecute = false;
+                return;
+            }
+
+            // Only allow the download command on packages that are already installed.
+            e.CanExecute = selectedItem.IsInstalled;
+        }
+
+        private void ExecutedUpdatePackage(object sender, ExecutedRoutedEventArgs e) {
+            VSExtensionsExplorerCtl control = e.Source as VSExtensionsExplorerCtl;
+            if (control == null) {
+                return;
+            }
+
+            OnlinePackagesItem selectedItem = control.SelectedExtension as OnlinePackagesItem;
+            if (selectedItem == null) {
+                return;
+            }
+
+            OnlinePackagesProvider provider = control.SelectedProvider as OnlinePackagesProvider;
+            if (provider == null) {
+                return;
+            }
+
+            bool accepted = ShowLicenseWindowIfRequired(selectedItem);
+            if (accepted) {
+                provider.Update(selectedItem);
+                e.Handled = true;
+            }
+        }
+
+        private void CanExecuteUpdatePackage(object sender, CanExecuteRoutedEventArgs e) {
+            if (OperationCoordinator.IsBusy) {
+                e.CanExecute = false;
+                return;
+            }
+
+            VSExtensionsExplorerCtl control = e.Source as VSExtensionsExplorerCtl;
+            if (control == null) {
+                e.CanExecute = false;
+                return;
+            }
+            OnlinePackagesItem selectedItem = control.SelectedExtension as OnlinePackagesItem;
+            if (selectedItem == null) {
+                e.CanExecute = false;
+                return;
+            }
+
+            e.CanExecute = !selectedItem.IsUpdated;
+        }
+
+
+        private void ExecutedClose(object sender, ExecutedRoutedEventArgs e) {
+            this.Close();
+        }
+
+        private void CanExecuteClose(object sender, CanExecuteRoutedEventArgs e) {
+            e.CanExecute = true;
+        }
+
+        private void ExecutedShowOptionsPage(object sender, ExecutedRoutedEventArgs e) {
+            this.Close();
+            _ownerPackage.ShowOptionPage(typeof(ToolsOptionsUI.ToolsOptionsPage));
+        }
+
+        private void ExecuteOpenLicenseLink(object sender, ExecutedRoutedEventArgs e) {
+            VSExtensionsExplorerCtl control = e.Source as VSExtensionsExplorerCtl;
+            if (control == null) {
+                return;
+            }
+
+            OnlinePackagesItem selectedItem = control.SelectedExtension as OnlinePackagesItem;
+            if (selectedItem == null) {
+                return;
+            }
+
+            UriHelper.OpenLicenseLink(selectedItem.LicenseUrl);
+            e.Handled = true;
+        }
+
+        private void ExecuteSetFocusOnSearchBox(object sender, ExecutedRoutedEventArgs e) {
+            explorer.SetFocusOnSearchBox();
+        }
+
+        private bool ShowLicenseWindowIfRequired(OnlinePackagesItem selectedItem) {
+            IEnumerable<IPackage> packageGraph = _onlinePackagesProvider.GetPackageDependencyGraph(selectedItem.ExtensionRecord);
+            IEnumerable<IPackage> packagesRequireLicense = packageGraph.Where(p => p.RequireLicenseAcceptance);
+
+            if (packagesRequireLicense.Any()) {
+                var licenseWidow = new LicenseAcceptanceWindow() {
+                    Owner = this,
+                    DataContext = packagesRequireLicense
+                };
+
+                bool? dialogResult = licenseWidow.ShowDialog();
+                return dialogResult ?? false;
+            }
+            else {
+                return true;
+            }
+        }
+
+        private void OnCategorySelectionChanged(object sender, RoutedPropertyChangedEventArgs<object> e) {
+            OnlinePackagesTreeBase selectedNode = explorer.SelectedExtensionTreeNode as OnlinePackagesTreeBase;
+            if (selectedNode != null) {
+                // notify the selected node that it is opened.
+                selectedNode.OnOpened();
+            }
+        }
+
+        private void OnDialogWindowClosed(object sender, EventArgs e)
+        {
+            explorer.Providers.Clear();
+        }
+    }
 }