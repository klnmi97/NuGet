--- conflicted
+++ resolved
@@ -1,8 +1,4 @@
-<<<<<<< HEAD
-﻿<?xml version="1.0" encoding="utf-8"?>
-=======
 <?xml version="1.0" encoding="utf-8"?>
->>>>>>> f66ce583
 <Project ToolsVersion="4.0" DefaultTargets="Go" xmlns="http://schemas.microsoft.com/developer/msbuild/2003">
     <Import Project="$(MSBuildProjectDirectory)\Build.tasks" />
 
@@ -160,14 +156,10 @@
     </Target>
 
     <Target Name="Build">
-<<<<<<< HEAD
-        <MSBuild Projects="$(NuGetRoot)\NuGet.sln" Targets="Build" Properties="EnableCodeAnalysis=true;DeployExtension=false" />
-=======
         <PropertyGroup>
             <EnableCodeAnalysis Condition="'$(EnableCodeAnalysis)' == ''" >true</EnableCodeAnalysis>
         </PropertyGroup>
         <MSBuild Projects="$(NuGetRoot)\NuGet.sln" Targets="Build" Properties="EnableCodeAnalysis=$(EnableCodeAnalysis);DeployExtension=false" />
->>>>>>> f66ce583
     </Target>
 
     <Target Name="BuildMono">
