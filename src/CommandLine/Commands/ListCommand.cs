--- conflicted
+++ resolved
@@ -1,149 +1,145 @@
-﻿using System;
-using System.Collections.Generic;
-using System.ComponentModel.Composition;
-using System.Diagnostics.CodeAnalysis;
-using System.Linq;
-using NuGet.Common;
-
-namespace NuGet.Commands
-{
-<<<<<<< HEAD
-    [Command(typeof(NuGetResources), "list", "ListCommandDescription;DefaultConfigDescription",
-=======
-    [Command(typeof(NuGetCommand), "list", "ListCommandDescription",
->>>>>>> 6f59bab7
-        UsageSummaryResourceName = "ListCommandUsageSummary", UsageDescriptionResourceName = "ListCommandUsageDescription",
-        UsageExampleResourceName = "ListCommandUsageExamples")]
-    public class ListCommand : Command
-    {
-        private readonly List<string> _sources = new List<string>();
-
-        [Option(typeof(NuGetCommand), "ListCommandSourceDescription")]
-        public ICollection<string> Source
-        {
-            get { return _sources; }
-        }
-
-        [Option(typeof(NuGetCommand), "ListCommandVerboseListDescription")]
-        public bool Verbose { get; set; }
-
-        [Option(typeof(NuGetCommand), "ListCommandAllVersionsDescription")]
-        public bool AllVersions { get; set; }
-
-        [Option(typeof(NuGetCommand), "ListCommandPrerelease")]
-        public bool Prerelease { get; set; }
-
-        public IPackageRepositoryFactory RepositoryFactory { get; private set; }
-
-        public IPackageSourceProvider SourceProvider { get; private set; }
-
-        [ImportingConstructor]
-        public ListCommand(IPackageRepositoryFactory packageRepositoryFactory, IPackageSourceProvider sourceProvider)
-        {
-            if (packageRepositoryFactory == null)
-            {
-                throw new ArgumentNullException("packageRepositoryFactory");
-            }
-
-            if (sourceProvider == null)
-            {
-                throw new ArgumentNullException("sourceProvider");
-            }
-
-            RepositoryFactory = packageRepositoryFactory;
-            SourceProvider = sourceProvider;
-        }
-
-        [SuppressMessage("Microsoft.Design", "CA1024:UsePropertiesWhereAppropriate", Justification = "This call is expensive")]
-        public IEnumerable<IPackage> GetPackages()
-        {
-            IPackageRepository packageRepository = GetRepository();
-            string searchTerm = Arguments != null ? Arguments.FirstOrDefault() : null;
-
-            IQueryable<IPackage> packages = packageRepository.Search(searchTerm, Prerelease);
-
-            if (AllVersions)
-            {
-                return packages.OrderBy(p => p.Id);
-            }
-            else
-            {
-                if (Prerelease && packageRepository.SupportsPrereleasePackages)
-                {
-                    packages = packages.Where(p => p.IsAbsoluteLatestVersion);
-                }
-                else
-                {
-                    packages = packages.Where(p => p.IsLatestVersion);
-                }
-            }
-
-            return packages.OrderBy(p => p.Id)
-                           .AsEnumerable()
-                           .Where(PackageExtensions.IsListed)
-                           .Where(p => Prerelease || p.IsReleaseVersion())
-                           .AsCollapsed();
-        }
-
-        private IPackageRepository GetRepository()
-        {
-            var repository = AggregateRepositoryHelper.CreateAggregateRepositoryFromSources(RepositoryFactory, SourceProvider, Source);
-            repository.Logger = Console;
-            return repository;
-        }
-
-        public override void ExecuteCommand()
-        {
-            if (Verbose)
-            {
-                Console.WriteWarning(NuGetResources.Option_VerboseDeprecated);
-                Verbosity = Verbosity.Detailed;
-            }
-
-            IEnumerable<IPackage> packages = GetPackages();
-
-            bool hasPackages = false;
-
-            if (packages != null)
-            {
-                if (Verbosity == Verbosity.Detailed)
-                {
-                    /***********************************************
-                     * Package-Name
-                     *  1.0.0.2010
-                     *  This is the package Description
-                     * 
-                     * Package-Name-Two
-                     *  2.0.0.2010
-                     *  This is the second package Description
-                     ***********************************************/
-                    foreach (var p in packages)
-                    {
-                        Console.PrintJustified(0, p.Id);
-                        Console.PrintJustified(1, p.Version.ToString());
-                        Console.PrintJustified(1, p.Description);
-                        Console.WriteLine();
-                        hasPackages = true;
-                    }
-                }
-                else
-                {
-                    /***********************************************
-                     * Package-Name 1.0.0.2010
-                     * Package-Name-Two 2.0.0.2010
-                     ***********************************************/
-                    foreach (var p in packages)
-                    {
-                        Console.PrintJustified(0, p.GetFullName());
-                        hasPackages = true;
-                    }
-                }
-            }
-
-            if (!hasPackages)
-            {
-                Console.WriteLine(NuGetResources.ListCommandNoPackages);
-            }
-        }
-    }
+﻿using System;
+using System.Collections.Generic;
+using System.ComponentModel.Composition;
+using System.Diagnostics.CodeAnalysis;
+using System.Linq;
+using NuGet.Common;
+
+namespace NuGet.Commands
+{
+    [Command(typeof(NuGetCommand), "list", "ListCommandDescription",
+        UsageSummaryResourceName = "ListCommandUsageSummary", UsageDescriptionResourceName = "ListCommandUsageDescription",
+        UsageExampleResourceName = "ListCommandUsageExamples")]
+    public class ListCommand : Command
+    {
+        private readonly List<string> _sources = new List<string>();
+
+        [Option(typeof(NuGetCommand), "ListCommandSourceDescription")]
+        public ICollection<string> Source
+        {
+            get { return _sources; }
+        }
+
+        [Option(typeof(NuGetCommand), "ListCommandVerboseListDescription")]
+        public bool Verbose { get; set; }
+
+        [Option(typeof(NuGetCommand), "ListCommandAllVersionsDescription")]
+        public bool AllVersions { get; set; }
+
+        [Option(typeof(NuGetCommand), "ListCommandPrerelease")]
+        public bool Prerelease { get; set; }
+
+        public IPackageRepositoryFactory RepositoryFactory { get; private set; }
+
+        public IPackageSourceProvider SourceProvider { get; private set; }
+
+        [ImportingConstructor]
+        public ListCommand(IPackageRepositoryFactory packageRepositoryFactory, IPackageSourceProvider sourceProvider)
+        {
+            if (packageRepositoryFactory == null)
+            {
+                throw new ArgumentNullException("packageRepositoryFactory");
+            }
+
+            if (sourceProvider == null)
+            {
+                throw new ArgumentNullException("sourceProvider");
+            }
+
+            RepositoryFactory = packageRepositoryFactory;
+            SourceProvider = sourceProvider;
+        }
+
+        [SuppressMessage("Microsoft.Design", "CA1024:UsePropertiesWhereAppropriate", Justification = "This call is expensive")]
+        public IEnumerable<IPackage> GetPackages()
+        {
+            IPackageRepository packageRepository = GetRepository();
+            string searchTerm = Arguments != null ? Arguments.FirstOrDefault() : null;
+
+            IQueryable<IPackage> packages = packageRepository.Search(searchTerm, Prerelease);
+
+            if (AllVersions)
+            {
+                return packages.OrderBy(p => p.Id);
+            }
+            else
+            {
+                if (Prerelease && packageRepository.SupportsPrereleasePackages)
+                {
+                    packages = packages.Where(p => p.IsAbsoluteLatestVersion);
+                }
+                else
+                {
+                    packages = packages.Where(p => p.IsLatestVersion);
+                }
+            }
+
+            return packages.OrderBy(p => p.Id)
+                           .AsEnumerable()
+                           .Where(PackageExtensions.IsListed)
+                           .Where(p => Prerelease || p.IsReleaseVersion())
+                           .AsCollapsed();
+        }
+
+        private IPackageRepository GetRepository()
+        {
+            var repository = AggregateRepositoryHelper.CreateAggregateRepositoryFromSources(RepositoryFactory, SourceProvider, Source);
+            repository.Logger = Console;
+            return repository;
+        }
+
+        public override void ExecuteCommand()
+        {
+            if (Verbose)
+            {
+                Console.WriteWarning(NuGetResources.Option_VerboseDeprecated);
+                Verbosity = Verbosity.Detailed;
+            }
+
+            IEnumerable<IPackage> packages = GetPackages();
+
+            bool hasPackages = false;
+
+            if (packages != null)
+            {
+                if (Verbosity == Verbosity.Detailed)
+                {
+                    /***********************************************
+                     * Package-Name
+                     *  1.0.0.2010
+                     *  This is the package Description
+                     * 
+                     * Package-Name-Two
+                     *  2.0.0.2010
+                     *  This is the second package Description
+                     ***********************************************/
+                    foreach (var p in packages)
+                    {
+                        Console.PrintJustified(0, p.Id);
+                        Console.PrintJustified(1, p.Version.ToString());
+                        Console.PrintJustified(1, p.Description);
+                        Console.WriteLine();
+                        hasPackages = true;
+                    }
+                }
+                else
+                {
+                    /***********************************************
+                     * Package-Name 1.0.0.2010
+                     * Package-Name-Two 2.0.0.2010
+                     ***********************************************/
+                    foreach (var p in packages)
+                    {
+                        Console.PrintJustified(0, p.GetFullName());
+                        hasPackages = true;
+                    }
+                }
+            }
+
+            if (!hasPackages)
+            {
+                Console.WriteLine(NuGetResources.ListCommandNoPackages);
+            }
+        }
+    }
 }