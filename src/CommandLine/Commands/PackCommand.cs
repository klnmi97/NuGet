--- conflicted
+++ resolved
@@ -1,513 +1,510 @@
-using System;
-using System.Collections.Generic;
-using System.ComponentModel.Composition;
-using System.Globalization;
-using System.IO;
-using System.Linq;
-using NuGet.Common;
-
-namespace NuGet.Commands
-{
-    [Command(typeof(NuGetCommand), "pack", "PackageCommandDescription", MaxArgs = 1, UsageSummaryResourceName = "PackageCommandUsageSummary",
-            UsageDescriptionResourceName = "PackageCommandUsageDescription", UsageExampleResourceName = "PackCommandUsageExamples")]
-    public class PackCommand : Command
-    {
-        internal static readonly string SymbolsExtension = ".symbols" + Constants.PackageExtension;
-
-        private static readonly string[] _defaultExcludes = new[] {
-            // Exclude previous package files
-            @"**\*" + Constants.PackageExtension, 
-            // Exclude all files and directories that begin with "."
-            @"**\\.**", ".**"
-        };
-
-        // Target file paths to exclude when building the lib package for symbol server scenario
-        private static readonly string[] _libPackageExcludes = new[] {
-            @"**\*.pdb",
-            @"src\**\*"
-        };
-
-        // Target file paths to exclude when building the symbols package for symbol server scenario
-        private static readonly string[] _symbolPackageExcludes = new[] {
-            @"content\**\*",
-            @"tools\**\*.ps1"
-        };
-
-        private readonly HashSet<string> _excludes = new HashSet<string>(StringComparer.OrdinalIgnoreCase);
-        private readonly Dictionary<string, string> _properties = new Dictionary<string, string>(StringComparer.OrdinalIgnoreCase);
-
-        private static readonly HashSet<string> _allowedExtensions = new HashSet<string>(StringComparer.OrdinalIgnoreCase) {  
-            Constants.ManifestExtension,
-            ".csproj",
-            ".vbproj",
-            ".fsproj",
-            ".nproj",
-<<<<<<< HEAD
-            ".dxjsproj"
-=======
-            ".btproj"
->>>>>>> d1f1a29c
-        };
-
-        private Version _minClientVersionValue;
-
-        [Option(typeof(NuGetCommand), "PackageCommandOutputDirDescription")]
-        public string OutputDirectory { get; set; }
-
-        [Option(typeof(NuGetCommand), "PackageCommandBasePathDescription")]
-        public string BasePath { get; set; }
-
-        [Option(typeof(NuGetCommand), "PackageCommandVerboseDescription")]
-        public bool Verbose { get; set; }
-
-        [Option(typeof(NuGetCommand), "PackageCommandVersionDescription")]
-        public string Version { get; set; }
-
-        [Option(typeof(NuGetCommand), "PackageCommandExcludeDescription")]
-        public ICollection<string> Exclude
-        {
-            get { return _excludes; }
-        }
-
-        [Option(typeof(NuGetCommand), "PackageCommandSymbolsDescription")]
-        public bool Symbols { get; set; }
-
-        [Option(typeof(NuGetCommand), "PackageCommandExcludeSourceCodeDescription")]
-        public bool ExcludeSourceCode { get; set; }
-
-        [Option(typeof(NuGetCommand), "PackageCommandToolDescription")]
-        public bool Tool { get; set; }
-
-        [Option(typeof(NuGetCommand), "PackageCommandBuildDescription")]
-        public bool Build { get; set; }
-
-        [Option(typeof(NuGetCommand), "PackageCommandNoDefaultExcludes")]
-        public bool NoDefaultExcludes { get; set; }
-
-        [Option(typeof(NuGetCommand), "PackageCommandNoRunAnalysis")]
-        public bool NoPackageAnalysis { get; set; }
-
-        [Option(typeof(NuGetCommand), "PackageCommandExcludeEmptyDirectories")]
-        public bool ExcludeEmptyDirectories { get; set; }
-
-        [Option(typeof(NuGetCommand), "PackageCommandIncludeReferencedProjects")]
-        public bool IncludeReferencedProjects { get; set; }
-
-        [Option(typeof(NuGetCommand), "PackageCommandPropertiesDescription")]
-        public Dictionary<string, string> Properties
-        {
-            get
-            {
-                return _properties;
-            }
-        }
-
-        [Option(typeof(NuGetCommand), "PackageCommandMinClientVersion")]
-        public string MinClientVersion { get; set; }
-
-        [Option(typeof(NuGetCommand), "PackageCommandBaseTargetPath")]
-        public string BaseTargetPath { get; set; }
-
-        [Option(typeof(NuGetCommand), "PackageCommandSolutionName")]
-        public string SolutionName { get; set; }
-
-        [ImportMany]
-        public IEnumerable<IPackageRule> Rules { get; set; }
-
-        // TODO: Temporarily hide the real ConfigFile parameter from the help text.
-        // When we fix #3230, we should remove this property.
-        public new string ConfigFile { get; set; }
-
-        public override void ExecuteCommand()
-        {
-            if (Verbose)
-            {
-                Console.WriteWarning(LocalizedResourceManager.GetString("Option_VerboseDeprecated"));
-                Verbosity = Verbosity.Detailed;
-            }            
-
-            // Get the input file
-            string path = GetInputFile();
-
-            Console.WriteLine(LocalizedResourceManager.GetString("PackageCommandAttemptingToBuildPackage"), Path.GetFileName(path));
-
-            // If the BasePath is not specified, use the directory of the input file (nuspec / proj) file
-            BasePath = String.IsNullOrEmpty(BasePath) ? Path.GetDirectoryName(Path.GetFullPath(path)) : BasePath;
-
-            // Validate the BaseTargetPath, if it is provided
-            if (!string.IsNullOrWhiteSpace(BaseTargetPath))
-            {
-                if (Build)
-                {
-                    // Providing BaseTargetPath only makes sense when the NuGet is not building the solution,
-                    // i.e. the solution is built by TFS Team Build.
-                    throw new CommandLineException(LocalizedResourceManager.GetString("PackageCommandIrrelevantBaseTargetPath"));
-                }
-
-                if (!Directory.Exists(BaseTargetPath))
-                {
-                    throw new CommandLineException(LocalizedResourceManager.GetString("PackageCommandInvalidBaseTargetPath"));
-                }
-            }
-
-            if (!String.IsNullOrEmpty(MinClientVersion))
-            {
-                if (!System.Version.TryParse(MinClientVersion, out _minClientVersionValue))
-                {
-                    throw new CommandLineException(LocalizedResourceManager.GetString("PackageCommandInvalidMinClientVersion"));
-                }
-            }
-
-            IPackage package = BuildPackage(path);
-            if (package != null && !NoPackageAnalysis)
-            {
-                AnalyzePackage(package);
-            }
-        }
-
-        private IPackage BuildPackage(PackageBuilder builder, string outputPath = null)
-        {
-            if (!String.IsNullOrEmpty(Version))
-            {
-                builder.Version = new SemanticVersion(Version);
-            }
-
-            if (_minClientVersionValue != null)
-            {
-                builder.MinClientVersion = _minClientVersionValue;
-            }
-
-            outputPath = outputPath ?? GetOutputPath(builder);
-
-            ExcludeFiles(builder.Files);
-            // Track if the package file was already present on disk
-            bool isExistingPackage = File.Exists(outputPath);
-            try
-            {
-                using (Stream stream = File.Create(outputPath))
-                {
-                    builder.Save(stream);
-                }
-            }
-            catch
-            {
-                if (!isExistingPackage && File.Exists(outputPath))
-                {
-                    File.Delete(outputPath);
-                }
-                throw;
-            }
-
-            if (Verbosity == Verbosity.Detailed)
-            {
-                PrintVerbose(outputPath);
-            }
-
-            Console.WriteLine(LocalizedResourceManager.GetString("PackageCommandSuccess"), outputPath);
-
-            return new OptimizedZipPackage(outputPath);
-        }
-
-        private void PrintVerbose(string outputPath)
-        {
-            Console.WriteLine();
-            var package = new OptimizedZipPackage(outputPath);
-
-            Console.WriteLine("Id: {0}", package.Id);
-            Console.WriteLine("Version: {0}", package.Version);
-            Console.WriteLine("Authors: {0}", String.Join(", ", package.Authors));
-            Console.WriteLine("Description: {0}", package.Description);
-            if (package.LicenseUrl != null)
-            {
-                Console.WriteLine("License Url: {0}", package.LicenseUrl);
-            }
-            if (package.ProjectUrl != null)
-            {
-                Console.WriteLine("Project Url: {0}", package.ProjectUrl);
-            }
-            if (!String.IsNullOrEmpty(package.Tags))
-            {
-                Console.WriteLine("Tags: {0}", package.Tags.Trim());
-            }
-            if (package.DependencySets.Any())
-            {
-                Console.WriteLine("Dependencies: {0}", String.Join(", ", package.DependencySets.SelectMany(d => d.Dependencies).Select(d => d.ToString())));
-            }
-            else
-            {
-                Console.WriteLine("Dependencies: None");
-            }
-
-            Console.WriteLine();
-
-            foreach (var file in package.GetFiles().OrderBy(p => p.Path))
-            {
-                Console.WriteLine(LocalizedResourceManager.GetString("PackageCommandAddedFile"), file.Path);
-            }
-
-            Console.WriteLine();
-        }
-
-        internal void ExcludeFiles(ICollection<IPackageFile> packageFiles)
-        {
-            // Always exclude the nuspec file
-            // Review: This exclusion should be done by the package builder because it knows which file would collide with the auto-generated
-            // manifest file.
-            var wildCards = _excludes.Concat(new[] { @"**\*" + Constants.ManifestExtension });
-            if (!NoDefaultExcludes)
-            {
-                // The user has not explicitly disabled default filtering.
-                wildCards = wildCards.Concat(_defaultExcludes);
-            }
-            PathResolver.FilterPackageFiles(packageFiles, file => file.Path, wildCards);
-        }
-
-        private string GetOutputPath(PackageBuilder builder, bool symbols = false)
-        {
-            string version = String.IsNullOrEmpty(Version) ? builder.Version.ToString() : Version;
-
-            // Output file is {id}.{version}
-            string outputFile = builder.Id + "." + version;
-
-            // If this is a source package then add .symbols.nupkg to the package file name
-            if (symbols)
-            {
-                outputFile += SymbolsExtension;
-            }
-            else
-            {
-                outputFile += Constants.PackageExtension;
-            }
-
-            string outputDirectory = OutputDirectory ?? Directory.GetCurrentDirectory();
-            return Path.Combine(outputDirectory, outputFile);
-        }
-
-        private IPackage BuildPackage(string path)
-        {
-            string extension = Path.GetExtension(path);
-
-            if (extension.Equals(Constants.ManifestExtension, StringComparison.OrdinalIgnoreCase))
-            {
-                return BuildFromNuspec(path);
-            }
-            else
-            {
-                return BuildFromProjectFile(path);
-            }
-        }
-
-        private IPackage BuildFromNuspec(string path)
-        {
-            PackageBuilder packageBuilder = CreatePackageBuilderFromNuspec(path);
-
-            if (Symbols)
-            {
-                // remove source related files when building the lib package
-                ExcludeFilesForLibPackage(packageBuilder.Files);
-
-                if (!packageBuilder.Files.Any())
-                {
-                    throw new CommandLineException(String.Format(CultureInfo.CurrentCulture, LocalizedResourceManager.GetString("PackageCommandNoFilesForLibPackage"),
-                        path, CommandLineConstants.NuGetDocs));
-                }
-            }
-
-            IPackage package = BuildPackage(packageBuilder);
-
-            if (Symbols)
-            {
-                BuildSymbolsPackage(path);
-            }
-
-            return package;
-        }
-
-        private void BuildSymbolsPackage(string path)
-        {
-            PackageBuilder symbolsBuilder = CreatePackageBuilderFromNuspec(path);
-            // remove unnecessary files when building the symbols package
-            ExcludeFilesForSymbolPackage(symbolsBuilder.Files);
-
-            if (!symbolsBuilder.Files.Any())
-            {
-                throw new CommandLineException(String.Format(CultureInfo.CurrentCulture, LocalizedResourceManager.GetString("PackageCommandNoFilesForSymbolsPackage"),
-                        path, CommandLineConstants.NuGetDocs));
-            }
-
-            string outputPath = GetOutputPath(symbolsBuilder, symbols: true);
-            BuildPackage(symbolsBuilder, outputPath);
-        }
-
-        internal static void ExcludeFilesForLibPackage(ICollection<IPackageFile> files)
-        {
-            PathResolver.FilterPackageFiles(files, file => file.Path, _libPackageExcludes);
-        }
-
-        internal static void ExcludeFilesForSymbolPackage(ICollection<IPackageFile> files)
-        {
-            PathResolver.FilterPackageFiles(files, file => file.Path, _symbolPackageExcludes);
-        }
-
-        private PackageBuilder CreatePackageBuilderFromNuspec(string path)
-        {
-            // Set the version property if the flag is set
-            if (!String.IsNullOrEmpty(Version))
-            {
-                Properties["version"] = Version;
-            }
-
-            // Initialize the property provider based on what was passed in using the properties flag
-            var propertyProvider = new DictionaryPropertyProvider(Properties);
-
-            if (String.IsNullOrEmpty(BasePath))
-            {
-                return new PackageBuilder(path, propertyProvider, !ExcludeEmptyDirectories);
-            }
-            return new PackageBuilder(path, BasePath, propertyProvider, !ExcludeEmptyDirectories);
-        }
-
-        private IPackage BuildFromProjectFile(string path)
-        {
-            var factory = new ProjectFactory(path, Properties)
-            {
-                IsTool = Tool,
-                Logger = Console,
-                Build = Build,
-                IncludeReferencedProjects = IncludeReferencedProjects,
-                BaseTargetPath = BaseTargetPath,
-                SolutionName = SolutionName
-            };
-
-            // Add the additional Properties to the properties of the Project Factory
-            foreach (var property in Properties)
-            {
-                if (factory.ProjectProperties.ContainsKey(property.Key))
-                {
-                    Console.WriteWarning(LocalizedResourceManager.GetString("Warning_DuplicatePropertyKey"), property.Key);
-                }
-                factory.ProjectProperties[property.Key] = property.Value;
-            }
-
-            // Create a builder for the main package as well as the sources/symbols package
-            PackageBuilder mainPackageBuilder = factory.CreateBuilder(BasePath);
-
-            // Build the main package
-            IPackage package = BuildPackage(mainPackageBuilder);
-
-            // If we're excluding symbols then do nothing else
-            if (!Symbols)
-            {
-                return package;
-            }
-
-            Console.WriteLine();
-            Console.WriteLine(LocalizedResourceManager.GetString("PackageCommandAttemptingToBuildSymbolsPackage"), Path.GetFileName(path));
-
-            factory.IncludeSymbols = true;
-            factory.ExcludeSourceCode = ExcludeSourceCode;
-            PackageBuilder symbolsBuilder = factory.CreateBuilder(BasePath);
-            symbolsBuilder.Version = mainPackageBuilder.Version;
-
-            // Get the file name for the sources package and build it
-            string outputPath = GetOutputPath(symbolsBuilder, symbols: true);
-            BuildPackage(symbolsBuilder, outputPath);
-
-            // this is the real package, not the symbol package
-            return package;
-        }
-
-        internal void AnalyzePackage(IPackage package)
-        {
-            IEnumerable<IPackageRule> packageRules = Rules;
-            if (!String.IsNullOrEmpty(package.Version.SpecialVersion))
-            {
-                // If a package contains a special token, we'll warn users if it does not strictly follow semver guidelines.
-                packageRules = packageRules.Concat(new[] { new StrictSemanticVersionValidationRule() });
-            }
-
-            IList<PackageIssue> issues = package.Validate(packageRules).OrderBy(p => p.Title, StringComparer.CurrentCulture).ToList();
-
-            if (issues.Count > 0)
-            {
-                Console.WriteLine();
-                Console.WriteWarning(LocalizedResourceManager.GetString("PackageCommandPackageIssueSummary"), issues.Count, package.Id);
-                foreach (var issue in issues)
-                {
-                    PrintPackageIssue(issue);
-                }
-            }
-        }
-
-        private void PrintPackageIssue(PackageIssue issue)
-        {
-            Console.WriteLine();
-            Console.WriteWarning(
-                prependWarningText: false,
-                value: LocalizedResourceManager.GetString("PackageCommandIssueTitle"),
-                args: issue.Title);
-
-            Console.WriteWarning(
-                prependWarningText: false,
-                value: LocalizedResourceManager.GetString("PackageCommandIssueDescription"),
-                args: issue.Description);
-
-            if (!String.IsNullOrEmpty(issue.Solution))
-            {
-                Console.WriteWarning(
-                    prependWarningText: false,
-                    value: LocalizedResourceManager.GetString("PackageCommandIssueSolution"),
-                    args: issue.Solution);
-            }
-        }
-
-        private string GetInputFile()
-        {
-            IEnumerable<string> files = Arguments.Any() ? Arguments : Directory.GetFiles(Directory.GetCurrentDirectory());
-
-            return GetInputFile(files);
-        }
-
-        internal static string GetInputFile(IEnumerable<string> files)
-        {
-            var candidates = files.Where(file => _allowedExtensions.Contains(Path.GetExtension(file)))
-                                  .ToList();
-
-            switch (candidates.Count)
-            {
-                case 1:
-                    return candidates.Single();
-                case 2:
-                    // Remove all nuspec files
-                    candidates.RemoveAll(file => Path.GetExtension(file).Equals(Constants.ManifestExtension, StringComparison.OrdinalIgnoreCase));
-                    if (candidates.Count == 1)
-                    {
-                        return candidates.Single();
-                    }
-                    goto default;
-                default:
-                    throw new CommandLineException(LocalizedResourceManager.GetString("PackageCommandSpecifyInputFileError"));
-            }
-        }
-
-        private class DictionaryPropertyProvider : IPropertyProvider
-        {
-            private readonly IDictionary<string, string> _properties;
-
-            public DictionaryPropertyProvider(IDictionary<string, string> properties)
-            {
-                _properties = properties;
-            }
-
-            public dynamic GetPropertyValue(string propertyName)
-            {
-                string value;
-                if (_properties.TryGetValue(propertyName, out value))
-                {
-                    return value;
-                }
-                return null;
-            }
-        }
-    }
+using System;
+using System.Collections.Generic;
+using System.ComponentModel.Composition;
+using System.Globalization;
+using System.IO;
+using System.Linq;
+using NuGet.Common;
+
+namespace NuGet.Commands
+{
+    [Command(typeof(NuGetCommand), "pack", "PackageCommandDescription", MaxArgs = 1, UsageSummaryResourceName = "PackageCommandUsageSummary",
+            UsageDescriptionResourceName = "PackageCommandUsageDescription", UsageExampleResourceName = "PackCommandUsageExamples")]
+    public class PackCommand : Command
+    {
+        internal static readonly string SymbolsExtension = ".symbols" + Constants.PackageExtension;
+
+        private static readonly string[] _defaultExcludes = new[] {
+            // Exclude previous package files
+            @"**\*" + Constants.PackageExtension, 
+            // Exclude all files and directories that begin with "."
+            @"**\\.**", ".**"
+        };
+
+        // Target file paths to exclude when building the lib package for symbol server scenario
+        private static readonly string[] _libPackageExcludes = new[] {
+            @"**\*.pdb",
+            @"src\**\*"
+        };
+
+        // Target file paths to exclude when building the symbols package for symbol server scenario
+        private static readonly string[] _symbolPackageExcludes = new[] {
+            @"content\**\*",
+            @"tools\**\*.ps1"
+        };
+
+        private readonly HashSet<string> _excludes = new HashSet<string>(StringComparer.OrdinalIgnoreCase);
+        private readonly Dictionary<string, string> _properties = new Dictionary<string, string>(StringComparer.OrdinalIgnoreCase);
+
+        private static readonly HashSet<string> _allowedExtensions = new HashSet<string>(StringComparer.OrdinalIgnoreCase) {  
+            Constants.ManifestExtension,
+            ".csproj",
+            ".vbproj",
+            ".fsproj",
+            ".nproj",
+            ".btproj",
+            ".dxjsproj"
+        };
+
+        private Version _minClientVersionValue;
+
+        [Option(typeof(NuGetCommand), "PackageCommandOutputDirDescription")]
+        public string OutputDirectory { get; set; }
+
+        [Option(typeof(NuGetCommand), "PackageCommandBasePathDescription")]
+        public string BasePath { get; set; }
+
+        [Option(typeof(NuGetCommand), "PackageCommandVerboseDescription")]
+        public bool Verbose { get; set; }
+
+        [Option(typeof(NuGetCommand), "PackageCommandVersionDescription")]
+        public string Version { get; set; }
+
+        [Option(typeof(NuGetCommand), "PackageCommandExcludeDescription")]
+        public ICollection<string> Exclude
+        {
+            get { return _excludes; }
+        }
+
+        [Option(typeof(NuGetCommand), "PackageCommandSymbolsDescription")]
+        public bool Symbols { get; set; }
+
+        [Option(typeof(NuGetCommand), "PackageCommandExcludeSourceCodeDescription")]
+        public bool ExcludeSourceCode { get; set; }
+
+        [Option(typeof(NuGetCommand), "PackageCommandToolDescription")]
+        public bool Tool { get; set; }
+
+        [Option(typeof(NuGetCommand), "PackageCommandBuildDescription")]
+        public bool Build { get; set; }
+
+        [Option(typeof(NuGetCommand), "PackageCommandNoDefaultExcludes")]
+        public bool NoDefaultExcludes { get; set; }
+
+        [Option(typeof(NuGetCommand), "PackageCommandNoRunAnalysis")]
+        public bool NoPackageAnalysis { get; set; }
+
+        [Option(typeof(NuGetCommand), "PackageCommandExcludeEmptyDirectories")]
+        public bool ExcludeEmptyDirectories { get; set; }
+
+        [Option(typeof(NuGetCommand), "PackageCommandIncludeReferencedProjects")]
+        public bool IncludeReferencedProjects { get; set; }
+
+        [Option(typeof(NuGetCommand), "PackageCommandPropertiesDescription")]
+        public Dictionary<string, string> Properties
+        {
+            get
+            {
+                return _properties;
+            }
+        }
+
+        [Option(typeof(NuGetCommand), "PackageCommandMinClientVersion")]
+        public string MinClientVersion { get; set; }
+
+        [Option(typeof(NuGetCommand), "PackageCommandBaseTargetPath")]
+        public string BaseTargetPath { get; set; }
+
+        [Option(typeof(NuGetCommand), "PackageCommandSolutionName")]
+        public string SolutionName { get; set; }
+
+        [ImportMany]
+        public IEnumerable<IPackageRule> Rules { get; set; }
+
+        // TODO: Temporarily hide the real ConfigFile parameter from the help text.
+        // When we fix #3230, we should remove this property.
+        public new string ConfigFile { get; set; }
+
+        public override void ExecuteCommand()
+        {
+            if (Verbose)
+            {
+                Console.WriteWarning(LocalizedResourceManager.GetString("Option_VerboseDeprecated"));
+                Verbosity = Verbosity.Detailed;
+            }            
+
+            // Get the input file
+            string path = GetInputFile();
+
+            Console.WriteLine(LocalizedResourceManager.GetString("PackageCommandAttemptingToBuildPackage"), Path.GetFileName(path));
+
+            // If the BasePath is not specified, use the directory of the input file (nuspec / proj) file
+            BasePath = String.IsNullOrEmpty(BasePath) ? Path.GetDirectoryName(Path.GetFullPath(path)) : BasePath;
+
+            // Validate the BaseTargetPath, if it is provided
+            if (!string.IsNullOrWhiteSpace(BaseTargetPath))
+            {
+                if (Build)
+                {
+                    // Providing BaseTargetPath only makes sense when the NuGet is not building the solution,
+                    // i.e. the solution is built by TFS Team Build.
+                    throw new CommandLineException(LocalizedResourceManager.GetString("PackageCommandIrrelevantBaseTargetPath"));
+                }
+
+                if (!Directory.Exists(BaseTargetPath))
+                {
+                    throw new CommandLineException(LocalizedResourceManager.GetString("PackageCommandInvalidBaseTargetPath"));
+                }
+            }
+
+            if (!String.IsNullOrEmpty(MinClientVersion))
+            {
+                if (!System.Version.TryParse(MinClientVersion, out _minClientVersionValue))
+                {
+                    throw new CommandLineException(LocalizedResourceManager.GetString("PackageCommandInvalidMinClientVersion"));
+                }
+            }
+
+            IPackage package = BuildPackage(path);
+            if (package != null && !NoPackageAnalysis)
+            {
+                AnalyzePackage(package);
+            }
+        }
+
+        private IPackage BuildPackage(PackageBuilder builder, string outputPath = null)
+        {
+            if (!String.IsNullOrEmpty(Version))
+            {
+                builder.Version = new SemanticVersion(Version);
+            }
+
+            if (_minClientVersionValue != null)
+            {
+                builder.MinClientVersion = _minClientVersionValue;
+            }
+
+            outputPath = outputPath ?? GetOutputPath(builder);
+
+            ExcludeFiles(builder.Files);
+            // Track if the package file was already present on disk
+            bool isExistingPackage = File.Exists(outputPath);
+            try
+            {
+                using (Stream stream = File.Create(outputPath))
+                {
+                    builder.Save(stream);
+                }
+            }
+            catch
+            {
+                if (!isExistingPackage && File.Exists(outputPath))
+                {
+                    File.Delete(outputPath);
+                }
+                throw;
+            }
+
+            if (Verbosity == Verbosity.Detailed)
+            {
+                PrintVerbose(outputPath);
+            }
+
+            Console.WriteLine(LocalizedResourceManager.GetString("PackageCommandSuccess"), outputPath);
+
+            return new OptimizedZipPackage(outputPath);
+        }
+
+        private void PrintVerbose(string outputPath)
+        {
+            Console.WriteLine();
+            var package = new OptimizedZipPackage(outputPath);
+
+            Console.WriteLine("Id: {0}", package.Id);
+            Console.WriteLine("Version: {0}", package.Version);
+            Console.WriteLine("Authors: {0}", String.Join(", ", package.Authors));
+            Console.WriteLine("Description: {0}", package.Description);
+            if (package.LicenseUrl != null)
+            {
+                Console.WriteLine("License Url: {0}", package.LicenseUrl);
+            }
+            if (package.ProjectUrl != null)
+            {
+                Console.WriteLine("Project Url: {0}", package.ProjectUrl);
+            }
+            if (!String.IsNullOrEmpty(package.Tags))
+            {
+                Console.WriteLine("Tags: {0}", package.Tags.Trim());
+            }
+            if (package.DependencySets.Any())
+            {
+                Console.WriteLine("Dependencies: {0}", String.Join(", ", package.DependencySets.SelectMany(d => d.Dependencies).Select(d => d.ToString())));
+            }
+            else
+            {
+                Console.WriteLine("Dependencies: None");
+            }
+
+            Console.WriteLine();
+
+            foreach (var file in package.GetFiles().OrderBy(p => p.Path))
+            {
+                Console.WriteLine(LocalizedResourceManager.GetString("PackageCommandAddedFile"), file.Path);
+            }
+
+            Console.WriteLine();
+        }
+
+        internal void ExcludeFiles(ICollection<IPackageFile> packageFiles)
+        {
+            // Always exclude the nuspec file
+            // Review: This exclusion should be done by the package builder because it knows which file would collide with the auto-generated
+            // manifest file.
+            var wildCards = _excludes.Concat(new[] { @"**\*" + Constants.ManifestExtension });
+            if (!NoDefaultExcludes)
+            {
+                // The user has not explicitly disabled default filtering.
+                wildCards = wildCards.Concat(_defaultExcludes);
+            }
+            PathResolver.FilterPackageFiles(packageFiles, file => file.Path, wildCards);
+        }
+
+        private string GetOutputPath(PackageBuilder builder, bool symbols = false)
+        {
+            string version = String.IsNullOrEmpty(Version) ? builder.Version.ToString() : Version;
+
+            // Output file is {id}.{version}
+            string outputFile = builder.Id + "." + version;
+
+            // If this is a source package then add .symbols.nupkg to the package file name
+            if (symbols)
+            {
+                outputFile += SymbolsExtension;
+            }
+            else
+            {
+                outputFile += Constants.PackageExtension;
+            }
+
+            string outputDirectory = OutputDirectory ?? Directory.GetCurrentDirectory();
+            return Path.Combine(outputDirectory, outputFile);
+        }
+
+        private IPackage BuildPackage(string path)
+        {
+            string extension = Path.GetExtension(path);
+
+            if (extension.Equals(Constants.ManifestExtension, StringComparison.OrdinalIgnoreCase))
+            {
+                return BuildFromNuspec(path);
+            }
+            else
+            {
+                return BuildFromProjectFile(path);
+            }
+        }
+
+        private IPackage BuildFromNuspec(string path)
+        {
+            PackageBuilder packageBuilder = CreatePackageBuilderFromNuspec(path);
+
+            if (Symbols)
+            {
+                // remove source related files when building the lib package
+                ExcludeFilesForLibPackage(packageBuilder.Files);
+
+                if (!packageBuilder.Files.Any())
+                {
+                    throw new CommandLineException(String.Format(CultureInfo.CurrentCulture, LocalizedResourceManager.GetString("PackageCommandNoFilesForLibPackage"),
+                        path, CommandLineConstants.NuGetDocs));
+                }
+            }
+
+            IPackage package = BuildPackage(packageBuilder);
+
+            if (Symbols)
+            {
+                BuildSymbolsPackage(path);
+            }
+
+            return package;
+        }
+
+        private void BuildSymbolsPackage(string path)
+        {
+            PackageBuilder symbolsBuilder = CreatePackageBuilderFromNuspec(path);
+            // remove unnecessary files when building the symbols package
+            ExcludeFilesForSymbolPackage(symbolsBuilder.Files);
+
+            if (!symbolsBuilder.Files.Any())
+            {
+                throw new CommandLineException(String.Format(CultureInfo.CurrentCulture, LocalizedResourceManager.GetString("PackageCommandNoFilesForSymbolsPackage"),
+                        path, CommandLineConstants.NuGetDocs));
+            }
+
+            string outputPath = GetOutputPath(symbolsBuilder, symbols: true);
+            BuildPackage(symbolsBuilder, outputPath);
+        }
+
+        internal static void ExcludeFilesForLibPackage(ICollection<IPackageFile> files)
+        {
+            PathResolver.FilterPackageFiles(files, file => file.Path, _libPackageExcludes);
+        }
+
+        internal static void ExcludeFilesForSymbolPackage(ICollection<IPackageFile> files)
+        {
+            PathResolver.FilterPackageFiles(files, file => file.Path, _symbolPackageExcludes);
+        }
+
+        private PackageBuilder CreatePackageBuilderFromNuspec(string path)
+        {
+            // Set the version property if the flag is set
+            if (!String.IsNullOrEmpty(Version))
+            {
+                Properties["version"] = Version;
+            }
+
+            // Initialize the property provider based on what was passed in using the properties flag
+            var propertyProvider = new DictionaryPropertyProvider(Properties);
+
+            if (String.IsNullOrEmpty(BasePath))
+            {
+                return new PackageBuilder(path, propertyProvider, !ExcludeEmptyDirectories);
+            }
+            return new PackageBuilder(path, BasePath, propertyProvider, !ExcludeEmptyDirectories);
+        }
+
+        private IPackage BuildFromProjectFile(string path)
+        {
+            var factory = new ProjectFactory(path, Properties)
+            {
+                IsTool = Tool,
+                Logger = Console,
+                Build = Build,
+                IncludeReferencedProjects = IncludeReferencedProjects,
+                BaseTargetPath = BaseTargetPath,
+                SolutionName = SolutionName
+            };
+
+            // Add the additional Properties to the properties of the Project Factory
+            foreach (var property in Properties)
+            {
+                if (factory.ProjectProperties.ContainsKey(property.Key))
+                {
+                    Console.WriteWarning(LocalizedResourceManager.GetString("Warning_DuplicatePropertyKey"), property.Key);
+                }
+                factory.ProjectProperties[property.Key] = property.Value;
+            }
+
+            // Create a builder for the main package as well as the sources/symbols package
+            PackageBuilder mainPackageBuilder = factory.CreateBuilder(BasePath);
+
+            // Build the main package
+            IPackage package = BuildPackage(mainPackageBuilder);
+
+            // If we're excluding symbols then do nothing else
+            if (!Symbols)
+            {
+                return package;
+            }
+
+            Console.WriteLine();
+            Console.WriteLine(LocalizedResourceManager.GetString("PackageCommandAttemptingToBuildSymbolsPackage"), Path.GetFileName(path));
+
+            factory.IncludeSymbols = true;
+            factory.ExcludeSourceCode = ExcludeSourceCode;
+            PackageBuilder symbolsBuilder = factory.CreateBuilder(BasePath);
+            symbolsBuilder.Version = mainPackageBuilder.Version;
+
+            // Get the file name for the sources package and build it
+            string outputPath = GetOutputPath(symbolsBuilder, symbols: true);
+            BuildPackage(symbolsBuilder, outputPath);
+
+            // this is the real package, not the symbol package
+            return package;
+        }
+
+        internal void AnalyzePackage(IPackage package)
+        {
+            IEnumerable<IPackageRule> packageRules = Rules;
+            if (!String.IsNullOrEmpty(package.Version.SpecialVersion))
+            {
+                // If a package contains a special token, we'll warn users if it does not strictly follow semver guidelines.
+                packageRules = packageRules.Concat(new[] { new StrictSemanticVersionValidationRule() });
+            }
+
+            IList<PackageIssue> issues = package.Validate(packageRules).OrderBy(p => p.Title, StringComparer.CurrentCulture).ToList();
+
+            if (issues.Count > 0)
+            {
+                Console.WriteLine();
+                Console.WriteWarning(LocalizedResourceManager.GetString("PackageCommandPackageIssueSummary"), issues.Count, package.Id);
+                foreach (var issue in issues)
+                {
+                    PrintPackageIssue(issue);
+                }
+            }
+        }
+
+        private void PrintPackageIssue(PackageIssue issue)
+        {
+            Console.WriteLine();
+            Console.WriteWarning(
+                prependWarningText: false,
+                value: LocalizedResourceManager.GetString("PackageCommandIssueTitle"),
+                args: issue.Title);
+
+            Console.WriteWarning(
+                prependWarningText: false,
+                value: LocalizedResourceManager.GetString("PackageCommandIssueDescription"),
+                args: issue.Description);
+
+            if (!String.IsNullOrEmpty(issue.Solution))
+            {
+                Console.WriteWarning(
+                    prependWarningText: false,
+                    value: LocalizedResourceManager.GetString("PackageCommandIssueSolution"),
+                    args: issue.Solution);
+            }
+        }
+
+        private string GetInputFile()
+        {
+            IEnumerable<string> files = Arguments.Any() ? Arguments : Directory.GetFiles(Directory.GetCurrentDirectory());
+
+            return GetInputFile(files);
+        }
+
+        internal static string GetInputFile(IEnumerable<string> files)
+        {
+            var candidates = files.Where(file => _allowedExtensions.Contains(Path.GetExtension(file)))
+                                  .ToList();
+
+            switch (candidates.Count)
+            {
+                case 1:
+                    return candidates.Single();
+                case 2:
+                    // Remove all nuspec files
+                    candidates.RemoveAll(file => Path.GetExtension(file).Equals(Constants.ManifestExtension, StringComparison.OrdinalIgnoreCase));
+                    if (candidates.Count == 1)
+                    {
+                        return candidates.Single();
+                    }
+                    goto default;
+                default:
+                    throw new CommandLineException(LocalizedResourceManager.GetString("PackageCommandSpecifyInputFileError"));
+            }
+        }
+
+        private class DictionaryPropertyProvider : IPropertyProvider
+        {
+            private readonly IDictionary<string, string> _properties;
+
+            public DictionaryPropertyProvider(IDictionary<string, string> properties)
+            {
+                _properties = properties;
+            }
+
+            public dynamic GetPropertyValue(string propertyName)
+            {
+                string value;
+                if (_properties.TryGetValue(propertyName, out value))
+                {
+                    return value;
+                }
+                return null;
+            }
+        }
+    }
 }