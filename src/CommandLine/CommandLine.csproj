--- conflicted
+++ resolved
@@ -150,14 +150,7 @@
     </EmbeddedResource>
   </ItemGroup>
   <ItemGroup>
-<<<<<<< HEAD
-    <None Include="Properties\NuGet.Bootstrapper.nuspec" />
-    <None Include="Properties\NuGet.CommandLine.nuspec">
-      <SubType>Designer</SubType>
-    </None>
-=======
     <None Include="Properties\NuGet.CommandLine.nuspec" />
->>>>>>> e655ca46
   </ItemGroup>
   <ItemGroup>
     <Content Include="Commands\HelpCommandMarkdownTemplate.cshtml">
