<?xml version="1.0" encoding="utf-8"?>
<root>
  <!-- 
    Microsoft ResX Schema 
    
    Version 2.0
    
    The primary goals of this format is to allow a simple XML format 
    that is mostly human readable. The generation and parsing of the 
    various data types are done through the TypeConverter classes 
    associated with the data types.
    
    Example:
    
    ... ado.net/XML headers & schema ...
    <resheader name="resmimetype">text/microsoft-resx</resheader>
    <resheader name="version">2.0</resheader>
    <resheader name="reader">System.Resources.ResXResourceReader, System.Windows.Forms, ...</resheader>
    <resheader name="writer">System.Resources.ResXResourceWriter, System.Windows.Forms, ...</resheader>
    <data name="Name1"><value>this is my long string</value><comment>this is a comment</comment></data>
    <data name="Color1" type="System.Drawing.Color, System.Drawing">Blue</data>
    <data name="Bitmap1" mimetype="application/x-microsoft.net.object.binary.base64">
        <value>[base64 mime encoded serialized .NET Framework object]</value>
    </data>
    <data name="Icon1" type="System.Drawing.Icon, System.Drawing" mimetype="application/x-microsoft.net.object.bytearray.base64">
        <value>[base64 mime encoded string representing a byte array form of the .NET Framework object]</value>
        <comment>This is a comment</comment>
    </data>
                
    There are any number of "resheader" rows that contain simple 
    name/value pairs.
    
    Each data row contains a name, and value. The row also contains a 
    type or mimetype. Type corresponds to a .NET class that support 
    text/value conversion through the TypeConverter architecture. 
    Classes that don't support this are serialized and stored with the 
    mimetype set.
    
    The mimetype is used for serialized objects, and tells the 
    ResXResourceReader how to depersist the object. This is currently not 
    extensible. For a given mimetype the value must be set accordingly:
    
    Note - application/x-microsoft.net.object.binary.base64 is the format 
    that the ResXResourceWriter will generate, however the reader can 
    read any of the formats listed below.
    
    mimetype: application/x-microsoft.net.object.binary.base64
    value   : The object must be serialized with 
            : System.Runtime.Serialization.Formatters.Binary.BinaryFormatter
            : and then encoded with base64 encoding.
    
    mimetype: application/x-microsoft.net.object.soap.base64
    value   : The object must be serialized with 
            : System.Runtime.Serialization.Formatters.Soap.SoapFormatter
            : and then encoded with base64 encoding.

    mimetype: application/x-microsoft.net.object.bytearray.base64
    value   : The object must be serialized into a byte array 
            : using a System.ComponentModel.TypeConverter
            : and then encoded with base64 encoding.
    -->
  <xsd:schema id="root" xmlns="" xmlns:xsd="http://www.w3.org/2001/XMLSchema" xmlns:msdata="urn:schemas-microsoft-com:xml-msdata">
    <xsd:import namespace="http://www.w3.org/XML/1998/namespace" />
    <xsd:element name="root" msdata:IsDataSet="true">
      <xsd:complexType>
        <xsd:choice maxOccurs="unbounded">
          <xsd:element name="metadata">
            <xsd:complexType>
              <xsd:sequence>
                <xsd:element name="value" type="xsd:string" minOccurs="0" />
              </xsd:sequence>
              <xsd:attribute name="name" use="required" type="xsd:string" />
              <xsd:attribute name="type" type="xsd:string" />
              <xsd:attribute name="mimetype" type="xsd:string" />
              <xsd:attribute ref="xml:space" />
            </xsd:complexType>
          </xsd:element>
          <xsd:element name="assembly">
            <xsd:complexType>
              <xsd:attribute name="alias" type="xsd:string" />
              <xsd:attribute name="name" type="xsd:string" />
            </xsd:complexType>
          </xsd:element>
          <xsd:element name="data">
            <xsd:complexType>
              <xsd:sequence>
                <xsd:element name="value" type="xsd:string" minOccurs="0" msdata:Ordinal="1" />
                <xsd:element name="comment" type="xsd:string" minOccurs="0" msdata:Ordinal="2" />
              </xsd:sequence>
              <xsd:attribute name="name" type="xsd:string" use="required" msdata:Ordinal="1" />
              <xsd:attribute name="type" type="xsd:string" msdata:Ordinal="3" />
              <xsd:attribute name="mimetype" type="xsd:string" msdata:Ordinal="4" />
              <xsd:attribute ref="xml:space" />
            </xsd:complexType>
          </xsd:element>
          <xsd:element name="resheader">
            <xsd:complexType>
              <xsd:sequence>
                <xsd:element name="value" type="xsd:string" minOccurs="0" msdata:Ordinal="1" />
              </xsd:sequence>
              <xsd:attribute name="name" type="xsd:string" use="required" />
            </xsd:complexType>
          </xsd:element>
        </xsd:choice>
      </xsd:complexType>
    </xsd:element>
  </xsd:schema>
  <resheader name="resmimetype">
    <value>text/microsoft-resx</value>
  </resheader>
  <resheader name="version">
    <value>2.0</value>
  </resheader>
  <resheader name="reader">
    <value>System.Resources.ResXResourceReader, System.Windows.Forms, Version=4.0.0.0, Culture=neutral, PublicKeyToken=b77a5c561934e089</value>
  </resheader>
  <resheader name="writer">
    <value>System.Resources.ResXResourceWriter, System.Windows.Forms, Version=4.0.0.0, Culture=neutral, PublicKeyToken=b77a5c561934e089</value>
  </resheader>
  <data name="DeleteCommandDeletedPackage" xml:space="preserve">
    <value>{0} {1} was deleted successfully.</value>
  </data>
  <data name="InvalidOptionValueError" xml:space="preserve">
    <value>Invalid option value: '{0} {1}'</value>
  </data>
<<<<<<< HEAD
  <data name="DefaultConfigDescription" xml:space="preserve">
    <value>NuGet's default configuration is obtained by loading %AppData%\NuGet\NuGet.config, then loading any nuget.config or .nuget\nuget.config starting from root of drive and ending in current directory.</value>
  </data>
  <data name="ListCommandDescription" xml:space="preserve">
    <value>Displays a list of packages from a given source. If no sources are specified, all sources defined in the default NuGet config file are used. If the default NuGet file specifies no sources, uses the default NuGet feed. </value>
  </data>
  <data name="ListCommandNoPackages" xml:space="preserve">
    <value>No packages found.</value>
  </data>
  <data name="ListCommandSourceDescription" xml:space="preserve">
    <value>A list of packages sources to search.</value>
  </data>
  <data name="ListCommandUsageDescription" xml:space="preserve">
    <value>Specify optional search terms.</value>
  </data>
  <data name="ListCommandUsageSummary" xml:space="preserve">
    <value>[search terms] [options]</value>
  </data>
  <data name="ListCommandVerboseListDescription" xml:space="preserve">
    <value>Displays a detailed list of information for each package.</value>
  </data>
  <data name="InstallCommandDescription" xml:space="preserve">
    <value>Installs a package using the specified sources. If no sources are specified, all sources defined in the default NuGet config file are used.  If the default NuGet config file specifies no sources, uses the default NuGet feed. </value>
  </data>
  <data name="InstallCommandVersionDescription" xml:space="preserve">
    <value>The version of the package to install.</value>
  </data>
  <data name="InstallCommandSourceDescription" xml:space="preserve">
    <value>A list of packages sources to use for the install.</value>
  </data>
  <data name="InstallCommandUsageDescription" xml:space="preserve">
    <value>Specify the id and optionally the version of the package to install. If a path to a packages.config file is used instead of an id, all the packages it contains are installed.</value>
  </data>
  <data name="InstallCommandUsageSummary" xml:space="preserve">
    <value>packageId|pathToPackagesConfig [options]</value>
  </data>
=======
  <data name="ListCommandNoPackages" xml:space="preserve">
    <value>No packages found.</value>
  </data>
>>>>>>> 6f59bab7
  <data name="MissingOptionValueError" xml:space="preserve">
    <value>Missing option value for: '{0}'</value>
  </data>
  <data name="OptionInvalidWithoutSetter" xml:space="preserve">
    <value>[option] on '{0}' is invalid without a setter.</value>
  </data>
  <data name="PackageCommandSpecifyInputFileError" xml:space="preserve">
    <value>Please specify a nuspec or project file to use.</value>
  </data>
  <data name="PackageCommandSuccess" xml:space="preserve">
    <value>Successfully created package '{0}'.</value>
  </data>
  <data name="PushCommandPushingPackage" xml:space="preserve">
    <value>Pushing {0} to {1}...</value>
  </data>
  <data name="PushCommandNoSourceError" xml:space="preserve">
    <value>There is no default source, please specify a source.</value>
  </data>
  <data name="ResourcePropertyIncorrectType" xml:space="preserve">
    <value>The property '{0}' on resource type '{1}' is not a type of ResourceManager.</value>
  </data>
  <data name="ResourceTypeDoesNotHaveProperty" xml:space="preserve">
    <value>The resource type '{0}' does not have an accessible static property named '{1}'.</value>
  </data>
  <data name="UnableToConvertTypeError" xml:space="preserve">
    <value>Unable to change from type '{0}' to '{1}'.</value>
  </data>
  <data name="UnknowCommandError" xml:space="preserve">
    <value>Unknown command: '{0}'</value>
  </data>
  <data name="UnknownOptionError" xml:space="preserve">
    <value>Unknown option: '{0}'</value>
  </data>
  <data name="UpdateCommandCheckingForUpdates" xml:space="preserve">
    <value>Checking for updates from {0}.</value>
  </data>
  <data name="UpdateCommandCurrentlyRunningNuGetExe" xml:space="preserve">
    <value>Currently running NuGet.exe {0}.</value>
  </data>
  <data name="UpdateCommandNuGetUpToDate" xml:space="preserve">
    <value>NuGet.exe is up to date.</value>
  </data>
  <data name="UpdateCommandUnableToFindPackage" xml:space="preserve">
    <value>Unable to find '{0}' package.</value>
  </data>
  <data name="UpdateCommandUnableToLocateNuGetExe" xml:space="preserve">
    <value>Invalid NuGet.CommandLine package. Unable to locate NuGet.exe within the package.</value>
  </data>
  <data name="UpdateCommandUpdateSuccessful" xml:space="preserve">
    <value>Update successful.</value>
  </data>
  <data name="UpdateCommandUpdatingNuGet" xml:space="preserve">
    <value>Updating NuGet.exe to {0}.</value>
  </data>
  <data name="InvalidArguments" xml:space="preserve">
    <value>{0}: invalid arguments.</value>
  </data>
  <data name="PackageCommandAddedFile" xml:space="preserve">
    <value>Added file '{0}'.</value>
  </data>
  <data name="PackageCommandAttemptingToBuildPackage" xml:space="preserve">
    <value>Attempting to build package from '{0}'.</value>
  </data>
  <data name="DefaultCommandDescription" xml:space="preserve">
    <value>No description was provided for this command.</value>
  </data>
  <data name="ConsoleConfirmMessage" xml:space="preserve">
    <value>{0} (y/N) </value>
  </data>
  <data name="ConsoleConfirmMessageAccept" xml:space="preserve">
    <value>y</value>
  </data>
  <data name="DeleteCommandCanceled" xml:space="preserve">
    <value>Delete canceled</value>
  </data>
  <data name="DeleteCommandConfirm" xml:space="preserve">
    <value>{0} {1} will be deleted from the {2}. Would you like to continue?</value>
  </data>
  <data name="AmbiguousCommand" xml:space="preserve">
    <value>Ambiguous command '{0}'. Possible values: {1}.</value>
  </data>
  <data name="AmbiguousOption" xml:space="preserve">
    <value>Ambiguous option '{0}'. Possible values: {1}.</value>
  </data>
  <data name="InstallCommandNothingToInstall" xml:space="preserve">
    <value>All packages listed in {0} are already installed.</value>
  </data>
  <data name="NoApiKeyFound" xml:space="preserve">
    <value>No API Key was provided and no API Key could be found for {0}. To save an API Key for a source use the 'setApiKey' command.</value>
  </data>
  <data name="SetApiKeyCommandApiKeySaved" xml:space="preserve">
    <value>The API Key '{0}' was saved for {1}.</value>
  </data>
  <data name="BuildingProjectTargetingFramework" xml:space="preserve">
    <value>Building project for target framework '{0}'.</value>
  </data>
  <data name="FailedToBuildProject" xml:space="preserve">
    <value>Failed to build '{0}'.</value>
  </data>
  <data name="PackagingFilesFromOutputPath" xml:space="preserve">
    <value>Packing files from '{0}'.</value>
  </data>
  <data name="UnableToExtractAssemblyMetadata" xml:space="preserve">
    <value>Unable to extract metadata from '{0}'.</value>
  </data>
  <data name="UsingPackagesConfigForDependencies" xml:space="preserve">
    <value>Found packages.config. Using packages listed as dependencies</value>
  </data>
  <data name="Warning_FileDoesNotExist" xml:space="preserve">
    <value>'{0}' was included in the project but doesn't exist. Skipping...</value>
  </data>
  <data name="Warning_UnspecifiedField" xml:space="preserve">
    <value>{0} was not specified. Using '{1}'.</value>
  </data>
  <data name="DefaultSymbolServer" xml:space="preserve">
    <value>the symbol server</value>
  </data>
  <data name="LiveFeed" xml:space="preserve">
    <value>the NuGet gallery</value>
  </data>
  <data name="PackageCommandAttemptingToBuildSymbolsPackage" xml:space="preserve">
    <value>Attempting to build symbols package for '{0}'.</value>
  </data>
  <data name="Warning_SymbolServerNotConfigured" xml:space="preserve">
    <value>Found symbols package '{0}', but no API key was specified for the symbol server. To save an API Key, run 'NuGet.exe setApiKey [your API key from http://www.NuGet.org]'.</value>
  </data>
  <data name="UsingNuspecForMetadata" xml:space="preserve">
    <value>Using '{0}' for metadata.</value>
  </data>
  <data name="InvalidSource" xml:space="preserve">
    <value>The specified source '{0}' is invalid. Please provide a valid source.</value>
  </data>
  <data name="SetApiKeyCommandDefaultApiKeysSaved" xml:space="preserve">
    <value>The API Key '{0}' was saved for {1} and {2}.</value>
  </data>
  <data name="UnableToFindBuildOutput" xml:space="preserve">
    <value>Unable to find '{0}'. Make sure the project has been built.</value>
  </data>
  <data name="InvalidFile" xml:space="preserve">
    <value>No packages.config or solution file specified. Use the -self switch to update NuGet.exe.</value>
  </data>
  <data name="PackageDoesNotExist" xml:space="preserve">
    <value>Unable to locate '{0} {1}'. Make sure all packages exist in the packages folder before running update.</value>
  </data>
  <data name="UnableToFindPackages" xml:space="preserve">
    <value>Unable to find '{0}'. Make sure they are specified in packages.config.</value>
  </data>
  <data name="UnableToLocatePackagesFolder" xml:space="preserve">
    <value>Unable to locate the packages folder. Try specifying it using the repositoryPath switch.</value>
  </data>
  <data name="UnableToLocateProjectFile" xml:space="preserve">
    <value>Unable to locate project file for '{0}'.</value>
  </data>
  <data name="FoundProjects" xml:space="preserve">
    <value>Found {0} projects with a packages.config file. ({1})</value>
  </data>
  <data name="LookingForInstalledPackages" xml:space="preserve">
    <value>Looking for installed packages in '{0}'.</value>
  </data>
  <data name="ScanningForProjects" xml:space="preserve">
    <value>Scanning for projects...</value>
  </data>
  <data name="UpdatingProject" xml:space="preserve">
    <value>Updating '{0}'...</value>
  </data>
  <data name="FoundProject" xml:space="preserve">
    <value>Found 1 project with a packages.config file. ({0})</value>
  </data>
  <data name="NoProjectsFound" xml:space="preserve">
    <value>No projects found with packages.config.</value>
  </data>
  <data name="UnableToFindSolution" xml:space="preserve">
    <value>Unable to find solution '{0}'.</value>
  </data>
  <data name="CommandLine_Warning" xml:space="preserve">
    <value>WARNING: {0}</value>
  </data>
  <data name="Credentials_Password" xml:space="preserve">
    <value>Password: </value>
  </data>
  <data name="Credentials_UserName" xml:space="preserve">
    <value>UserName: </value>
  </data>
  <data name="Credentials_RequestCredentials" xml:space="preserve">
    <value>Please provide credentials for: {0}</value>
  </data>
  <data name="InstallCommandPackageAlreadyExists" xml:space="preserve">
    <value>Package "{0}" is already installed.</value>
  </data>
  <data name="SourcesCommandNoSources" xml:space="preserve">
    <value>No sources found.</value>
  </data>
  <data name="SourcesCommandRegisteredSources" xml:space="preserve">
    <value>Registered Sources:</value>
  </data>
  <data name="SourcesCommandInvalidSource" xml:space="preserve">
    <value>The source specified is invalid. Please provide a valid source.</value>
  </data>
  <data name="SourcesCommandNameRequired" xml:space="preserve">
    <value>The name specified cannot be empty. Please provide a valid name.</value>
  </data>
  <data name="SourcesCommandSourceAddedSuccessfully" xml:space="preserve">
    <value>Package Source with Name: {0} added successfully.</value>
  </data>
  <data name="SourcesCommandSourceRequired" xml:space="preserve">
    <value>The source specified cannot be empty. Please provide a valid source.</value>
  </data>
  <data name="SourcesCommandUniqueName" xml:space="preserve">
    <value>The name specified has already been added to the list of available package sources. Please provide a unique name.</value>
  </data>
  <data name="SourcesCommandUniqueSource" xml:space="preserve">
    <value>The source specified has already been added to the list of available package sources. Please provide a unique source.</value>
  </data>
  <data name="SourcesCommandNoMatchingSourcesFound" xml:space="preserve">
    <value>Unable to find any package source(s) matching name: {0}.</value>
  </data>
  <data name="SourcesCommandSourceRemovedSuccessfully" xml:space="preserve">
    <value>Package source with Name: {0} removed successfully.</value>
  </data>
  <data name="SourcesCommandAllNameIsReserved" xml:space="preserve">
    <value>Package source name 'All' is a reserved name.</value>
  </data>
  <data name="ReservedPackageNameAll" xml:space="preserve">
    <value>All</value>
  </data>
<<<<<<< HEAD
  <data name="SourcesCommandNameDescription" xml:space="preserve">
    <value>Name of the source.</value>
  </data>
  <data name="SourcesCommandSourceDescription" xml:space="preserve">
    <value>Path to the package(s) source.</value>
  </data>
  <data name="SourcesCommandUsageSummary" xml:space="preserve">
    <value>&lt;List|Add|Remove|Enable|Disable|Update&gt; -Name [name] -Source [source]</value>
  </data>
  <data name="SourcesCommandDescription" xml:space="preserve">
    <value>Provides the ability to manage list of sources located in the default NuGet config file. </value>
  </data>
=======
>>>>>>> 6f59bab7
  <data name="PackageCommandNoFilesForLibPackage" xml:space="preserve">
    <value>Failed to build package. Ensure '{0}' includes assembly files. For help on building symbols package, visit {1}.</value>
  </data>
  <data name="PackageCommandNoFilesForSymbolsPackage" xml:space="preserve">
    <value>Failed to build package. Ensure '{0}' includes source and symbol files. For help on building symbols package, visit {1}.</value>
  </data>
  <data name="InstallCommandInvalidPackageReference" xml:space="preserve">
    <value>'{0}' contains invalid package references. </value>
  </data>
  <data name="InstallCommandPackageReferenceInvalidVersion" xml:space="preserve">
    <value>Version string specified for package reference '{0}' is invalid.</value>
  </data>
  <data name="PackageCommandPackageIssueSummary" xml:space="preserve">
    <value>{0} issue(s) found with package '{1}'.</value>
  </data>
  <data name="PackageCommandIssueDescription" xml:space="preserve">
    <value>Description: {0}</value>
  </data>
  <data name="PackageCommandIssueSolution" xml:space="preserve">
    <value>Solution: {0}</value>
  </data>
  <data name="PackageCommandIssueTitle" xml:space="preserve">
    <value>Issue: {0}</value>
  </data>
  <data name="Warning_DefaultSpecValue" xml:space="preserve">
    <value>The value "{0}" for {1} is a sample value and should be removed.</value>
  </data>
  <data name="Warning_DefaultSpecValueSolution" xml:space="preserve">
    <value>Replace with an appropriate value or remove and it and rebuild your package.</value>
  </data>
  <data name="Warning_DefaultSpecValueTitle" xml:space="preserve">
    <value>Remove sample nuspec values.</value>
  </data>
  <data name="Credentials_ProxyCredentials" xml:space="preserve">
    <value>Please provide proxy credentials:</value>
  </data>
  <data name="SourcesCommandDisabled" xml:space="preserve">
    <value>Disabled</value>
  </data>
  <data name="SourcesCommandEnabled" xml:space="preserve">
    <value>Enabled</value>
  </data>
  <data name="SourcesCommandSourceDisabledSuccessfully" xml:space="preserve">
    <value>Package source with Name: {0} disabled successfully.</value>
  </data>
  <data name="SourcesCommandSourceEnabledSuccessfully" xml:space="preserve">
    <value>Package source with Name: {0} enabled successfully.</value>
  </data>
  <data name="Warning_SemanticVersion" xml:space="preserve">
    <value>Version "{0}" does not follow semantic versioning guidelines.</value>
  </data>
  <data name="Warning_SemanticVersionSolution" xml:space="preserve">
    <value>Update your nuspec file or use the AssemblyInformationalVersion assembly attribute to specify a semantic version as described at http://semver.org. </value>
  </data>
  <data name="Warning_SemanticVersionTitle" xml:space="preserve">
    <value>Use semantic versioning</value>
  </data>
  <data name="OfficialPackageSourceName" xml:space="preserve">
    <value>NuGet official package source</value>
  </data>
  <data name="PackageCommandFileFromDependencyIsChanged" xml:space="preserve">
    <value>File from dependency is changed. Adding file '{0}'.</value>
  </data>
  <data name="PushCommandPackagePushed" xml:space="preserve">
    <value>Your package was pushed.</value>
  </data>
  <data name="PackageCommandFileFromDependencyIsNotChanged" xml:space="preserve">
    <value>File from dependency is not changed. File '{0}' is not added.</value>
  </data>
  <data name="UnableToFindFile" xml:space="preserve">
    <value>File does not exist ({0}).</value>
  </data>
  <data name="SourcesCommandUpdateSuccessful" xml:space="preserve">
    <value>Package source "{0}" was successfully updated.</value>
  </data>
  <data name="SourcesCommandCredentialsRequired" xml:space="preserve">
    <value>Both UserName and Password must be specified.</value>
  </data>
  <data name="InstallCommandPackageRestoreConsentNotFound" xml:space="preserve">
    <value>Package restore is disabled by default. To give consent, open the Visual Studio Options dialog, click on Package Manager node and check 'Allow NuGet to download missing packages during build.' You can also give consent by setting the environment variable 'EnableNuGetPackageRestore' to 'true'.</value>
  </data>
  <data name="ConfigCommandKeyNotFound" xml:space="preserve">
    <value>Key '{0}' not found.</value>
  </data>
  <data name="Error_CannotPromptForInput" xml:space="preserve">
    <value>Cannot prompt for input in non-interactive mode.</value>
  </data>
<<<<<<< HEAD
  <data name="PackageCommandExcludeEmptyDirectories" xml:space="preserve">
    <value>Prevent inclusion of empty directories when building the package.</value>
  </data>
  <data name="InstallCommandSaveManifest" xml:space="preserve">
    <value>If set, only save the .nuspec file instead of .nupkg file.</value>
  </data>
  <data name="Option_Verbosity" xml:space="preserve">
    <value>Display this amount of details in the output: normal, quiet, detailed.</value>
  </data>
  <data name="Option_NonInteractive" xml:space="preserve">
    <value>Do not prompt for user input or confirmations.</value>
=======
  <data name="DeleteCommandDeletingPackage" xml:space="preserve">
    <value>Deleting {0} {1} from the {2}.</value>
>>>>>>> 6f59bab7
  </data>
  <data name="Option_VerboseDeprecated" xml:space="preserve">
    <value>Option 'Verbose' has been deprecated. Use 'Verbosity' instead.</value>
  </data>
  <data name="SpecCommandCreatedNuSpec" xml:space="preserve">
    <value>Created '{0}' successfully.</value>
  </data>
  <data name="SpecCommandFileExists" xml:space="preserve">
    <value>'{0}' already exists, use -f to overwrite it.</value>
  </data>
</root><|MERGE_RESOLUTION|>--- conflicted
+++ resolved
@@ -1,521 +1,453 @@
-<?xml version="1.0" encoding="utf-8"?>
-<root>
-  <!-- 
-    Microsoft ResX Schema 
-    
-    Version 2.0
-    
-    The primary goals of this format is to allow a simple XML format 
-    that is mostly human readable. The generation and parsing of the 
-    various data types are done through the TypeConverter classes 
-    associated with the data types.
-    
-    Example:
-    
-    ... ado.net/XML headers & schema ...
-    <resheader name="resmimetype">text/microsoft-resx</resheader>
-    <resheader name="version">2.0</resheader>
-    <resheader name="reader">System.Resources.ResXResourceReader, System.Windows.Forms, ...</resheader>
-    <resheader name="writer">System.Resources.ResXResourceWriter, System.Windows.Forms, ...</resheader>
-    <data name="Name1"><value>this is my long string</value><comment>this is a comment</comment></data>
-    <data name="Color1" type="System.Drawing.Color, System.Drawing">Blue</data>
-    <data name="Bitmap1" mimetype="application/x-microsoft.net.object.binary.base64">
-        <value>[base64 mime encoded serialized .NET Framework object]</value>
-    </data>
-    <data name="Icon1" type="System.Drawing.Icon, System.Drawing" mimetype="application/x-microsoft.net.object.bytearray.base64">
-        <value>[base64 mime encoded string representing a byte array form of the .NET Framework object]</value>
-        <comment>This is a comment</comment>
-    </data>
-                
-    There are any number of "resheader" rows that contain simple 
-    name/value pairs.
-    
-    Each data row contains a name, and value. The row also contains a 
-    type or mimetype. Type corresponds to a .NET class that support 
-    text/value conversion through the TypeConverter architecture. 
-    Classes that don't support this are serialized and stored with the 
-    mimetype set.
-    
-    The mimetype is used for serialized objects, and tells the 
-    ResXResourceReader how to depersist the object. This is currently not 
-    extensible. For a given mimetype the value must be set accordingly:
-    
-    Note - application/x-microsoft.net.object.binary.base64 is the format 
-    that the ResXResourceWriter will generate, however the reader can 
-    read any of the formats listed below.
-    
-    mimetype: application/x-microsoft.net.object.binary.base64
-    value   : The object must be serialized with 
-            : System.Runtime.Serialization.Formatters.Binary.BinaryFormatter
-            : and then encoded with base64 encoding.
-    
-    mimetype: application/x-microsoft.net.object.soap.base64
-    value   : The object must be serialized with 
-            : System.Runtime.Serialization.Formatters.Soap.SoapFormatter
-            : and then encoded with base64 encoding.
-
-    mimetype: application/x-microsoft.net.object.bytearray.base64
-    value   : The object must be serialized into a byte array 
-            : using a System.ComponentModel.TypeConverter
-            : and then encoded with base64 encoding.
-    -->
-  <xsd:schema id="root" xmlns="" xmlns:xsd="http://www.w3.org/2001/XMLSchema" xmlns:msdata="urn:schemas-microsoft-com:xml-msdata">
-    <xsd:import namespace="http://www.w3.org/XML/1998/namespace" />
-    <xsd:element name="root" msdata:IsDataSet="true">
-      <xsd:complexType>
-        <xsd:choice maxOccurs="unbounded">
-          <xsd:element name="metadata">
-            <xsd:complexType>
-              <xsd:sequence>
-                <xsd:element name="value" type="xsd:string" minOccurs="0" />
-              </xsd:sequence>
-              <xsd:attribute name="name" use="required" type="xsd:string" />
-              <xsd:attribute name="type" type="xsd:string" />
-              <xsd:attribute name="mimetype" type="xsd:string" />
-              <xsd:attribute ref="xml:space" />
-            </xsd:complexType>
-          </xsd:element>
-          <xsd:element name="assembly">
-            <xsd:complexType>
-              <xsd:attribute name="alias" type="xsd:string" />
-              <xsd:attribute name="name" type="xsd:string" />
-            </xsd:complexType>
-          </xsd:element>
-          <xsd:element name="data">
-            <xsd:complexType>
-              <xsd:sequence>
-                <xsd:element name="value" type="xsd:string" minOccurs="0" msdata:Ordinal="1" />
-                <xsd:element name="comment" type="xsd:string" minOccurs="0" msdata:Ordinal="2" />
-              </xsd:sequence>
-              <xsd:attribute name="name" type="xsd:string" use="required" msdata:Ordinal="1" />
-              <xsd:attribute name="type" type="xsd:string" msdata:Ordinal="3" />
-              <xsd:attribute name="mimetype" type="xsd:string" msdata:Ordinal="4" />
-              <xsd:attribute ref="xml:space" />
-            </xsd:complexType>
-          </xsd:element>
-          <xsd:element name="resheader">
-            <xsd:complexType>
-              <xsd:sequence>
-                <xsd:element name="value" type="xsd:string" minOccurs="0" msdata:Ordinal="1" />
-              </xsd:sequence>
-              <xsd:attribute name="name" type="xsd:string" use="required" />
-            </xsd:complexType>
-          </xsd:element>
-        </xsd:choice>
-      </xsd:complexType>
-    </xsd:element>
-  </xsd:schema>
-  <resheader name="resmimetype">
-    <value>text/microsoft-resx</value>
-  </resheader>
-  <resheader name="version">
-    <value>2.0</value>
-  </resheader>
-  <resheader name="reader">
-    <value>System.Resources.ResXResourceReader, System.Windows.Forms, Version=4.0.0.0, Culture=neutral, PublicKeyToken=b77a5c561934e089</value>
-  </resheader>
-  <resheader name="writer">
-    <value>System.Resources.ResXResourceWriter, System.Windows.Forms, Version=4.0.0.0, Culture=neutral, PublicKeyToken=b77a5c561934e089</value>
-  </resheader>
-  <data name="DeleteCommandDeletedPackage" xml:space="preserve">
-    <value>{0} {1} was deleted successfully.</value>
-  </data>
-  <data name="InvalidOptionValueError" xml:space="preserve">
-    <value>Invalid option value: '{0} {1}'</value>
-  </data>
-<<<<<<< HEAD
-  <data name="DefaultConfigDescription" xml:space="preserve">
-    <value>NuGet's default configuration is obtained by loading %AppData%\NuGet\NuGet.config, then loading any nuget.config or .nuget\nuget.config starting from root of drive and ending in current directory.</value>
-  </data>
-  <data name="ListCommandDescription" xml:space="preserve">
-    <value>Displays a list of packages from a given source. If no sources are specified, all sources defined in the default NuGet config file are used. If the default NuGet file specifies no sources, uses the default NuGet feed. </value>
-  </data>
-  <data name="ListCommandNoPackages" xml:space="preserve">
-    <value>No packages found.</value>
-  </data>
-  <data name="ListCommandSourceDescription" xml:space="preserve">
-    <value>A list of packages sources to search.</value>
-  </data>
-  <data name="ListCommandUsageDescription" xml:space="preserve">
-    <value>Specify optional search terms.</value>
-  </data>
-  <data name="ListCommandUsageSummary" xml:space="preserve">
-    <value>[search terms] [options]</value>
-  </data>
-  <data name="ListCommandVerboseListDescription" xml:space="preserve">
-    <value>Displays a detailed list of information for each package.</value>
-  </data>
-  <data name="InstallCommandDescription" xml:space="preserve">
-    <value>Installs a package using the specified sources. If no sources are specified, all sources defined in the default NuGet config file are used.  If the default NuGet config file specifies no sources, uses the default NuGet feed. </value>
-  </data>
-  <data name="InstallCommandVersionDescription" xml:space="preserve">
-    <value>The version of the package to install.</value>
-  </data>
-  <data name="InstallCommandSourceDescription" xml:space="preserve">
-    <value>A list of packages sources to use for the install.</value>
-  </data>
-  <data name="InstallCommandUsageDescription" xml:space="preserve">
-    <value>Specify the id and optionally the version of the package to install. If a path to a packages.config file is used instead of an id, all the packages it contains are installed.</value>
-  </data>
-  <data name="InstallCommandUsageSummary" xml:space="preserve">
-    <value>packageId|pathToPackagesConfig [options]</value>
-  </data>
-=======
-  <data name="ListCommandNoPackages" xml:space="preserve">
-    <value>No packages found.</value>
-  </data>
->>>>>>> 6f59bab7
-  <data name="MissingOptionValueError" xml:space="preserve">
-    <value>Missing option value for: '{0}'</value>
-  </data>
-  <data name="OptionInvalidWithoutSetter" xml:space="preserve">
-    <value>[option] on '{0}' is invalid without a setter.</value>
-  </data>
-  <data name="PackageCommandSpecifyInputFileError" xml:space="preserve">
-    <value>Please specify a nuspec or project file to use.</value>
-  </data>
-  <data name="PackageCommandSuccess" xml:space="preserve">
-    <value>Successfully created package '{0}'.</value>
-  </data>
-  <data name="PushCommandPushingPackage" xml:space="preserve">
-    <value>Pushing {0} to {1}...</value>
-  </data>
-  <data name="PushCommandNoSourceError" xml:space="preserve">
-    <value>There is no default source, please specify a source.</value>
-  </data>
-  <data name="ResourcePropertyIncorrectType" xml:space="preserve">
-    <value>The property '{0}' on resource type '{1}' is not a type of ResourceManager.</value>
-  </data>
-  <data name="ResourceTypeDoesNotHaveProperty" xml:space="preserve">
-    <value>The resource type '{0}' does not have an accessible static property named '{1}'.</value>
-  </data>
-  <data name="UnableToConvertTypeError" xml:space="preserve">
-    <value>Unable to change from type '{0}' to '{1}'.</value>
-  </data>
-  <data name="UnknowCommandError" xml:space="preserve">
-    <value>Unknown command: '{0}'</value>
-  </data>
-  <data name="UnknownOptionError" xml:space="preserve">
-    <value>Unknown option: '{0}'</value>
-  </data>
-  <data name="UpdateCommandCheckingForUpdates" xml:space="preserve">
-    <value>Checking for updates from {0}.</value>
-  </data>
-  <data name="UpdateCommandCurrentlyRunningNuGetExe" xml:space="preserve">
-    <value>Currently running NuGet.exe {0}.</value>
-  </data>
-  <data name="UpdateCommandNuGetUpToDate" xml:space="preserve">
-    <value>NuGet.exe is up to date.</value>
-  </data>
-  <data name="UpdateCommandUnableToFindPackage" xml:space="preserve">
-    <value>Unable to find '{0}' package.</value>
-  </data>
-  <data name="UpdateCommandUnableToLocateNuGetExe" xml:space="preserve">
-    <value>Invalid NuGet.CommandLine package. Unable to locate NuGet.exe within the package.</value>
-  </data>
-  <data name="UpdateCommandUpdateSuccessful" xml:space="preserve">
-    <value>Update successful.</value>
-  </data>
-  <data name="UpdateCommandUpdatingNuGet" xml:space="preserve">
-    <value>Updating NuGet.exe to {0}.</value>
-  </data>
-  <data name="InvalidArguments" xml:space="preserve">
-    <value>{0}: invalid arguments.</value>
-  </data>
-  <data name="PackageCommandAddedFile" xml:space="preserve">
-    <value>Added file '{0}'.</value>
-  </data>
-  <data name="PackageCommandAttemptingToBuildPackage" xml:space="preserve">
-    <value>Attempting to build package from '{0}'.</value>
-  </data>
-  <data name="DefaultCommandDescription" xml:space="preserve">
-    <value>No description was provided for this command.</value>
-  </data>
-  <data name="ConsoleConfirmMessage" xml:space="preserve">
-    <value>{0} (y/N) </value>
-  </data>
-  <data name="ConsoleConfirmMessageAccept" xml:space="preserve">
-    <value>y</value>
-  </data>
-  <data name="DeleteCommandCanceled" xml:space="preserve">
-    <value>Delete canceled</value>
-  </data>
-  <data name="DeleteCommandConfirm" xml:space="preserve">
-    <value>{0} {1} will be deleted from the {2}. Would you like to continue?</value>
-  </data>
-  <data name="AmbiguousCommand" xml:space="preserve">
-    <value>Ambiguous command '{0}'. Possible values: {1}.</value>
-  </data>
-  <data name="AmbiguousOption" xml:space="preserve">
-    <value>Ambiguous option '{0}'. Possible values: {1}.</value>
-  </data>
-  <data name="InstallCommandNothingToInstall" xml:space="preserve">
-    <value>All packages listed in {0} are already installed.</value>
-  </data>
-  <data name="NoApiKeyFound" xml:space="preserve">
-    <value>No API Key was provided and no API Key could be found for {0}. To save an API Key for a source use the 'setApiKey' command.</value>
-  </data>
-  <data name="SetApiKeyCommandApiKeySaved" xml:space="preserve">
-    <value>The API Key '{0}' was saved for {1}.</value>
-  </data>
-  <data name="BuildingProjectTargetingFramework" xml:space="preserve">
-    <value>Building project for target framework '{0}'.</value>
-  </data>
-  <data name="FailedToBuildProject" xml:space="preserve">
-    <value>Failed to build '{0}'.</value>
-  </data>
-  <data name="PackagingFilesFromOutputPath" xml:space="preserve">
-    <value>Packing files from '{0}'.</value>
-  </data>
-  <data name="UnableToExtractAssemblyMetadata" xml:space="preserve">
-    <value>Unable to extract metadata from '{0}'.</value>
-  </data>
-  <data name="UsingPackagesConfigForDependencies" xml:space="preserve">
-    <value>Found packages.config. Using packages listed as dependencies</value>
-  </data>
-  <data name="Warning_FileDoesNotExist" xml:space="preserve">
-    <value>'{0}' was included in the project but doesn't exist. Skipping...</value>
-  </data>
-  <data name="Warning_UnspecifiedField" xml:space="preserve">
-    <value>{0} was not specified. Using '{1}'.</value>
-  </data>
-  <data name="DefaultSymbolServer" xml:space="preserve">
-    <value>the symbol server</value>
-  </data>
-  <data name="LiveFeed" xml:space="preserve">
-    <value>the NuGet gallery</value>
-  </data>
-  <data name="PackageCommandAttemptingToBuildSymbolsPackage" xml:space="preserve">
-    <value>Attempting to build symbols package for '{0}'.</value>
-  </data>
-  <data name="Warning_SymbolServerNotConfigured" xml:space="preserve">
-    <value>Found symbols package '{0}', but no API key was specified for the symbol server. To save an API Key, run 'NuGet.exe setApiKey [your API key from http://www.NuGet.org]'.</value>
-  </data>
-  <data name="UsingNuspecForMetadata" xml:space="preserve">
-    <value>Using '{0}' for metadata.</value>
-  </data>
-  <data name="InvalidSource" xml:space="preserve">
-    <value>The specified source '{0}' is invalid. Please provide a valid source.</value>
-  </data>
-  <data name="SetApiKeyCommandDefaultApiKeysSaved" xml:space="preserve">
-    <value>The API Key '{0}' was saved for {1} and {2}.</value>
-  </data>
-  <data name="UnableToFindBuildOutput" xml:space="preserve">
-    <value>Unable to find '{0}'. Make sure the project has been built.</value>
-  </data>
-  <data name="InvalidFile" xml:space="preserve">
-    <value>No packages.config or solution file specified. Use the -self switch to update NuGet.exe.</value>
-  </data>
-  <data name="PackageDoesNotExist" xml:space="preserve">
-    <value>Unable to locate '{0} {1}'. Make sure all packages exist in the packages folder before running update.</value>
-  </data>
-  <data name="UnableToFindPackages" xml:space="preserve">
-    <value>Unable to find '{0}'. Make sure they are specified in packages.config.</value>
-  </data>
-  <data name="UnableToLocatePackagesFolder" xml:space="preserve">
-    <value>Unable to locate the packages folder. Try specifying it using the repositoryPath switch.</value>
-  </data>
-  <data name="UnableToLocateProjectFile" xml:space="preserve">
-    <value>Unable to locate project file for '{0}'.</value>
-  </data>
-  <data name="FoundProjects" xml:space="preserve">
-    <value>Found {0} projects with a packages.config file. ({1})</value>
-  </data>
-  <data name="LookingForInstalledPackages" xml:space="preserve">
-    <value>Looking for installed packages in '{0}'.</value>
-  </data>
-  <data name="ScanningForProjects" xml:space="preserve">
-    <value>Scanning for projects...</value>
-  </data>
-  <data name="UpdatingProject" xml:space="preserve">
-    <value>Updating '{0}'...</value>
-  </data>
-  <data name="FoundProject" xml:space="preserve">
-    <value>Found 1 project with a packages.config file. ({0})</value>
-  </data>
-  <data name="NoProjectsFound" xml:space="preserve">
-    <value>No projects found with packages.config.</value>
-  </data>
-  <data name="UnableToFindSolution" xml:space="preserve">
-    <value>Unable to find solution '{0}'.</value>
-  </data>
-  <data name="CommandLine_Warning" xml:space="preserve">
-    <value>WARNING: {0}</value>
-  </data>
-  <data name="Credentials_Password" xml:space="preserve">
-    <value>Password: </value>
-  </data>
-  <data name="Credentials_UserName" xml:space="preserve">
-    <value>UserName: </value>
-  </data>
-  <data name="Credentials_RequestCredentials" xml:space="preserve">
-    <value>Please provide credentials for: {0}</value>
-  </data>
-  <data name="InstallCommandPackageAlreadyExists" xml:space="preserve">
-    <value>Package "{0}" is already installed.</value>
-  </data>
-  <data name="SourcesCommandNoSources" xml:space="preserve">
-    <value>No sources found.</value>
-  </data>
-  <data name="SourcesCommandRegisteredSources" xml:space="preserve">
-    <value>Registered Sources:</value>
-  </data>
-  <data name="SourcesCommandInvalidSource" xml:space="preserve">
-    <value>The source specified is invalid. Please provide a valid source.</value>
-  </data>
-  <data name="SourcesCommandNameRequired" xml:space="preserve">
-    <value>The name specified cannot be empty. Please provide a valid name.</value>
-  </data>
-  <data name="SourcesCommandSourceAddedSuccessfully" xml:space="preserve">
-    <value>Package Source with Name: {0} added successfully.</value>
-  </data>
-  <data name="SourcesCommandSourceRequired" xml:space="preserve">
-    <value>The source specified cannot be empty. Please provide a valid source.</value>
-  </data>
-  <data name="SourcesCommandUniqueName" xml:space="preserve">
-    <value>The name specified has already been added to the list of available package sources. Please provide a unique name.</value>
-  </data>
-  <data name="SourcesCommandUniqueSource" xml:space="preserve">
-    <value>The source specified has already been added to the list of available package sources. Please provide a unique source.</value>
-  </data>
-  <data name="SourcesCommandNoMatchingSourcesFound" xml:space="preserve">
-    <value>Unable to find any package source(s) matching name: {0}.</value>
-  </data>
-  <data name="SourcesCommandSourceRemovedSuccessfully" xml:space="preserve">
-    <value>Package source with Name: {0} removed successfully.</value>
-  </data>
-  <data name="SourcesCommandAllNameIsReserved" xml:space="preserve">
-    <value>Package source name 'All' is a reserved name.</value>
-  </data>
-  <data name="ReservedPackageNameAll" xml:space="preserve">
-    <value>All</value>
-  </data>
-<<<<<<< HEAD
-  <data name="SourcesCommandNameDescription" xml:space="preserve">
-    <value>Name of the source.</value>
-  </data>
-  <data name="SourcesCommandSourceDescription" xml:space="preserve">
-    <value>Path to the package(s) source.</value>
-  </data>
-  <data name="SourcesCommandUsageSummary" xml:space="preserve">
-    <value>&lt;List|Add|Remove|Enable|Disable|Update&gt; -Name [name] -Source [source]</value>
-  </data>
-  <data name="SourcesCommandDescription" xml:space="preserve">
-    <value>Provides the ability to manage list of sources located in the default NuGet config file. </value>
-  </data>
-=======
->>>>>>> 6f59bab7
-  <data name="PackageCommandNoFilesForLibPackage" xml:space="preserve">
-    <value>Failed to build package. Ensure '{0}' includes assembly files. For help on building symbols package, visit {1}.</value>
-  </data>
-  <data name="PackageCommandNoFilesForSymbolsPackage" xml:space="preserve">
-    <value>Failed to build package. Ensure '{0}' includes source and symbol files. For help on building symbols package, visit {1}.</value>
-  </data>
-  <data name="InstallCommandInvalidPackageReference" xml:space="preserve">
-    <value>'{0}' contains invalid package references. </value>
-  </data>
-  <data name="InstallCommandPackageReferenceInvalidVersion" xml:space="preserve">
-    <value>Version string specified for package reference '{0}' is invalid.</value>
-  </data>
-  <data name="PackageCommandPackageIssueSummary" xml:space="preserve">
-    <value>{0} issue(s) found with package '{1}'.</value>
-  </data>
-  <data name="PackageCommandIssueDescription" xml:space="preserve">
-    <value>Description: {0}</value>
-  </data>
-  <data name="PackageCommandIssueSolution" xml:space="preserve">
-    <value>Solution: {0}</value>
-  </data>
-  <data name="PackageCommandIssueTitle" xml:space="preserve">
-    <value>Issue: {0}</value>
-  </data>
-  <data name="Warning_DefaultSpecValue" xml:space="preserve">
-    <value>The value "{0}" for {1} is a sample value and should be removed.</value>
-  </data>
-  <data name="Warning_DefaultSpecValueSolution" xml:space="preserve">
-    <value>Replace with an appropriate value or remove and it and rebuild your package.</value>
-  </data>
-  <data name="Warning_DefaultSpecValueTitle" xml:space="preserve">
-    <value>Remove sample nuspec values.</value>
-  </data>
-  <data name="Credentials_ProxyCredentials" xml:space="preserve">
-    <value>Please provide proxy credentials:</value>
-  </data>
-  <data name="SourcesCommandDisabled" xml:space="preserve">
-    <value>Disabled</value>
-  </data>
-  <data name="SourcesCommandEnabled" xml:space="preserve">
-    <value>Enabled</value>
-  </data>
-  <data name="SourcesCommandSourceDisabledSuccessfully" xml:space="preserve">
-    <value>Package source with Name: {0} disabled successfully.</value>
-  </data>
-  <data name="SourcesCommandSourceEnabledSuccessfully" xml:space="preserve">
-    <value>Package source with Name: {0} enabled successfully.</value>
-  </data>
-  <data name="Warning_SemanticVersion" xml:space="preserve">
-    <value>Version "{0}" does not follow semantic versioning guidelines.</value>
-  </data>
-  <data name="Warning_SemanticVersionSolution" xml:space="preserve">
-    <value>Update your nuspec file or use the AssemblyInformationalVersion assembly attribute to specify a semantic version as described at http://semver.org. </value>
-  </data>
-  <data name="Warning_SemanticVersionTitle" xml:space="preserve">
-    <value>Use semantic versioning</value>
-  </data>
-  <data name="OfficialPackageSourceName" xml:space="preserve">
-    <value>NuGet official package source</value>
-  </data>
-  <data name="PackageCommandFileFromDependencyIsChanged" xml:space="preserve">
-    <value>File from dependency is changed. Adding file '{0}'.</value>
-  </data>
-  <data name="PushCommandPackagePushed" xml:space="preserve">
-    <value>Your package was pushed.</value>
-  </data>
-  <data name="PackageCommandFileFromDependencyIsNotChanged" xml:space="preserve">
-    <value>File from dependency is not changed. File '{0}' is not added.</value>
-  </data>
-  <data name="UnableToFindFile" xml:space="preserve">
-    <value>File does not exist ({0}).</value>
-  </data>
-  <data name="SourcesCommandUpdateSuccessful" xml:space="preserve">
-    <value>Package source "{0}" was successfully updated.</value>
-  </data>
-  <data name="SourcesCommandCredentialsRequired" xml:space="preserve">
-    <value>Both UserName and Password must be specified.</value>
-  </data>
-  <data name="InstallCommandPackageRestoreConsentNotFound" xml:space="preserve">
-    <value>Package restore is disabled by default. To give consent, open the Visual Studio Options dialog, click on Package Manager node and check 'Allow NuGet to download missing packages during build.' You can also give consent by setting the environment variable 'EnableNuGetPackageRestore' to 'true'.</value>
-  </data>
-  <data name="ConfigCommandKeyNotFound" xml:space="preserve">
-    <value>Key '{0}' not found.</value>
-  </data>
-  <data name="Error_CannotPromptForInput" xml:space="preserve">
-    <value>Cannot prompt for input in non-interactive mode.</value>
-  </data>
-<<<<<<< HEAD
-  <data name="PackageCommandExcludeEmptyDirectories" xml:space="preserve">
-    <value>Prevent inclusion of empty directories when building the package.</value>
-  </data>
-  <data name="InstallCommandSaveManifest" xml:space="preserve">
-    <value>If set, only save the .nuspec file instead of .nupkg file.</value>
-  </data>
-  <data name="Option_Verbosity" xml:space="preserve">
-    <value>Display this amount of details in the output: normal, quiet, detailed.</value>
-  </data>
-  <data name="Option_NonInteractive" xml:space="preserve">
-    <value>Do not prompt for user input or confirmations.</value>
-=======
-  <data name="DeleteCommandDeletingPackage" xml:space="preserve">
-    <value>Deleting {0} {1} from the {2}.</value>
->>>>>>> 6f59bab7
-  </data>
-  <data name="Option_VerboseDeprecated" xml:space="preserve">
-    <value>Option 'Verbose' has been deprecated. Use 'Verbosity' instead.</value>
-  </data>
-  <data name="SpecCommandCreatedNuSpec" xml:space="preserve">
-    <value>Created '{0}' successfully.</value>
-  </data>
-  <data name="SpecCommandFileExists" xml:space="preserve">
-    <value>'{0}' already exists, use -f to overwrite it.</value>
-  </data>
+<?xml version="1.0" encoding="utf-8"?>
+<root>
+  <!-- 
+    Microsoft ResX Schema 
+    
+    Version 2.0
+    
+    The primary goals of this format is to allow a simple XML format 
+    that is mostly human readable. The generation and parsing of the 
+    various data types are done through the TypeConverter classes 
+    associated with the data types.
+    
+    Example:
+    
+    ... ado.net/XML headers & schema ...
+    <resheader name="resmimetype">text/microsoft-resx</resheader>
+    <resheader name="version">2.0</resheader>
+    <resheader name="reader">System.Resources.ResXResourceReader, System.Windows.Forms, ...</resheader>
+    <resheader name="writer">System.Resources.ResXResourceWriter, System.Windows.Forms, ...</resheader>
+    <data name="Name1"><value>this is my long string</value><comment>this is a comment</comment></data>
+    <data name="Color1" type="System.Drawing.Color, System.Drawing">Blue</data>
+    <data name="Bitmap1" mimetype="application/x-microsoft.net.object.binary.base64">
+        <value>[base64 mime encoded serialized .NET Framework object]</value>
+    </data>
+    <data name="Icon1" type="System.Drawing.Icon, System.Drawing" mimetype="application/x-microsoft.net.object.bytearray.base64">
+        <value>[base64 mime encoded string representing a byte array form of the .NET Framework object]</value>
+        <comment>This is a comment</comment>
+    </data>
+                
+    There are any number of "resheader" rows that contain simple 
+    name/value pairs.
+    
+    Each data row contains a name, and value. The row also contains a 
+    type or mimetype. Type corresponds to a .NET class that support 
+    text/value conversion through the TypeConverter architecture. 
+    Classes that don't support this are serialized and stored with the 
+    mimetype set.
+    
+    The mimetype is used for serialized objects, and tells the 
+    ResXResourceReader how to depersist the object. This is currently not 
+    extensible. For a given mimetype the value must be set accordingly:
+    
+    Note - application/x-microsoft.net.object.binary.base64 is the format 
+    that the ResXResourceWriter will generate, however the reader can 
+    read any of the formats listed below.
+    
+    mimetype: application/x-microsoft.net.object.binary.base64
+    value   : The object must be serialized with 
+            : System.Runtime.Serialization.Formatters.Binary.BinaryFormatter
+            : and then encoded with base64 encoding.
+    
+    mimetype: application/x-microsoft.net.object.soap.base64
+    value   : The object must be serialized with 
+            : System.Runtime.Serialization.Formatters.Soap.SoapFormatter
+            : and then encoded with base64 encoding.
+
+    mimetype: application/x-microsoft.net.object.bytearray.base64
+    value   : The object must be serialized into a byte array 
+            : using a System.ComponentModel.TypeConverter
+            : and then encoded with base64 encoding.
+    -->
+  <xsd:schema id="root" xmlns="" xmlns:xsd="http://www.w3.org/2001/XMLSchema" xmlns:msdata="urn:schemas-microsoft-com:xml-msdata">
+    <xsd:import namespace="http://www.w3.org/XML/1998/namespace" />
+    <xsd:element name="root" msdata:IsDataSet="true">
+      <xsd:complexType>
+        <xsd:choice maxOccurs="unbounded">
+          <xsd:element name="metadata">
+            <xsd:complexType>
+              <xsd:sequence>
+                <xsd:element name="value" type="xsd:string" minOccurs="0" />
+              </xsd:sequence>
+              <xsd:attribute name="name" use="required" type="xsd:string" />
+              <xsd:attribute name="type" type="xsd:string" />
+              <xsd:attribute name="mimetype" type="xsd:string" />
+              <xsd:attribute ref="xml:space" />
+            </xsd:complexType>
+          </xsd:element>
+          <xsd:element name="assembly">
+            <xsd:complexType>
+              <xsd:attribute name="alias" type="xsd:string" />
+              <xsd:attribute name="name" type="xsd:string" />
+            </xsd:complexType>
+          </xsd:element>
+          <xsd:element name="data">
+            <xsd:complexType>
+              <xsd:sequence>
+                <xsd:element name="value" type="xsd:string" minOccurs="0" msdata:Ordinal="1" />
+                <xsd:element name="comment" type="xsd:string" minOccurs="0" msdata:Ordinal="2" />
+              </xsd:sequence>
+              <xsd:attribute name="name" type="xsd:string" use="required" msdata:Ordinal="1" />
+              <xsd:attribute name="type" type="xsd:string" msdata:Ordinal="3" />
+              <xsd:attribute name="mimetype" type="xsd:string" msdata:Ordinal="4" />
+              <xsd:attribute ref="xml:space" />
+            </xsd:complexType>
+          </xsd:element>
+          <xsd:element name="resheader">
+            <xsd:complexType>
+              <xsd:sequence>
+                <xsd:element name="value" type="xsd:string" minOccurs="0" msdata:Ordinal="1" />
+              </xsd:sequence>
+              <xsd:attribute name="name" type="xsd:string" use="required" />
+            </xsd:complexType>
+          </xsd:element>
+        </xsd:choice>
+      </xsd:complexType>
+    </xsd:element>
+  </xsd:schema>
+  <resheader name="resmimetype">
+    <value>text/microsoft-resx</value>
+  </resheader>
+  <resheader name="version">
+    <value>2.0</value>
+  </resheader>
+  <resheader name="reader">
+    <value>System.Resources.ResXResourceReader, System.Windows.Forms, Version=4.0.0.0, Culture=neutral, PublicKeyToken=b77a5c561934e089</value>
+  </resheader>
+  <resheader name="writer">
+    <value>System.Resources.ResXResourceWriter, System.Windows.Forms, Version=4.0.0.0, Culture=neutral, PublicKeyToken=b77a5c561934e089</value>
+  </resheader>
+  <data name="DeleteCommandDeletedPackage" xml:space="preserve">
+    <value>{0} {1} was deleted successfully.</value>
+  </data>
+  <data name="InvalidOptionValueError" xml:space="preserve">
+    <value>Invalid option value: '{0} {1}'</value>
+  </data>
+  <data name="ListCommandNoPackages" xml:space="preserve">
+    <value>No packages found.</value>
+  </data>
+  <data name="MissingOptionValueError" xml:space="preserve">
+    <value>Missing option value for: '{0}'</value>
+  </data>
+  <data name="OptionInvalidWithoutSetter" xml:space="preserve">
+    <value>[option] on '{0}' is invalid without a setter.</value>
+  </data>
+  <data name="PackageCommandSpecifyInputFileError" xml:space="preserve">
+    <value>Please specify a nuspec or project file to use.</value>
+  </data>
+  <data name="PackageCommandSuccess" xml:space="preserve">
+    <value>Successfully created package '{0}'.</value>
+  </data>
+  <data name="PushCommandPushingPackage" xml:space="preserve">
+    <value>Pushing {0} to {1}...</value>
+  </data>
+  <data name="PushCommandNoSourceError" xml:space="preserve">
+    <value>There is no default source, please specify a source.</value>
+  </data>
+  <data name="ResourcePropertyIncorrectType" xml:space="preserve">
+    <value>The property '{0}' on resource type '{1}' is not a type of ResourceManager.</value>
+  </data>
+  <data name="ResourceTypeDoesNotHaveProperty" xml:space="preserve">
+    <value>The resource type '{0}' does not have an accessible static property named '{1}'.</value>
+  </data>
+  <data name="UnableToConvertTypeError" xml:space="preserve">
+    <value>Unable to change from type '{0}' to '{1}'.</value>
+  </data>
+  <data name="UnknowCommandError" xml:space="preserve">
+    <value>Unknown command: '{0}'</value>
+  </data>
+  <data name="UnknownOptionError" xml:space="preserve">
+    <value>Unknown option: '{0}'</value>
+  </data>
+  <data name="UpdateCommandCheckingForUpdates" xml:space="preserve">
+    <value>Checking for updates from {0}.</value>
+  </data>
+  <data name="UpdateCommandCurrentlyRunningNuGetExe" xml:space="preserve">
+    <value>Currently running NuGet.exe {0}.</value>
+  </data>
+  <data name="UpdateCommandNuGetUpToDate" xml:space="preserve">
+    <value>NuGet.exe is up to date.</value>
+  </data>
+  <data name="UpdateCommandUnableToFindPackage" xml:space="preserve">
+    <value>Unable to find '{0}' package.</value>
+  </data>
+  <data name="UpdateCommandUnableToLocateNuGetExe" xml:space="preserve">
+    <value>Invalid NuGet.CommandLine package. Unable to locate NuGet.exe within the package.</value>
+  </data>
+  <data name="UpdateCommandUpdateSuccessful" xml:space="preserve">
+    <value>Update successful.</value>
+  </data>
+  <data name="UpdateCommandUpdatingNuGet" xml:space="preserve">
+    <value>Updating NuGet.exe to {0}.</value>
+  </data>
+  <data name="InvalidArguments" xml:space="preserve">
+    <value>{0}: invalid arguments.</value>
+  </data>
+  <data name="PackageCommandAddedFile" xml:space="preserve">
+    <value>Added file '{0}'.</value>
+  </data>
+  <data name="PackageCommandAttemptingToBuildPackage" xml:space="preserve">
+    <value>Attempting to build package from '{0}'.</value>
+  </data>
+  <data name="DefaultCommandDescription" xml:space="preserve">
+    <value>No description was provided for this command.</value>
+  </data>
+  <data name="ConsoleConfirmMessage" xml:space="preserve">
+    <value>{0} (y/N) </value>
+  </data>
+  <data name="ConsoleConfirmMessageAccept" xml:space="preserve">
+    <value>y</value>
+  </data>
+  <data name="DeleteCommandCanceled" xml:space="preserve">
+    <value>Delete canceled</value>
+  </data>
+  <data name="DeleteCommandConfirm" xml:space="preserve">
+    <value>{0} {1} will be deleted from the {2}. Would you like to continue?</value>
+  </data>
+  <data name="AmbiguousCommand" xml:space="preserve">
+    <value>Ambiguous command '{0}'. Possible values: {1}.</value>
+  </data>
+  <data name="AmbiguousOption" xml:space="preserve">
+    <value>Ambiguous option '{0}'. Possible values: {1}.</value>
+  </data>
+  <data name="InstallCommandNothingToInstall" xml:space="preserve">
+    <value>All packages listed in {0} are already installed.</value>
+  </data>
+  <data name="NoApiKeyFound" xml:space="preserve">
+    <value>No API Key was provided and no API Key could be found for {0}. To save an API Key for a source use the 'setApiKey' command.</value>
+  </data>
+  <data name="SetApiKeyCommandApiKeySaved" xml:space="preserve">
+    <value>The API Key '{0}' was saved for {1}.</value>
+  </data>
+  <data name="BuildingProjectTargetingFramework" xml:space="preserve">
+    <value>Building project for target framework '{0}'.</value>
+  </data>
+  <data name="FailedToBuildProject" xml:space="preserve">
+    <value>Failed to build '{0}'.</value>
+  </data>
+  <data name="PackagingFilesFromOutputPath" xml:space="preserve">
+    <value>Packing files from '{0}'.</value>
+  </data>
+  <data name="UnableToExtractAssemblyMetadata" xml:space="preserve">
+    <value>Unable to extract metadata from '{0}'.</value>
+  </data>
+  <data name="UsingPackagesConfigForDependencies" xml:space="preserve">
+    <value>Found packages.config. Using packages listed as dependencies</value>
+  </data>
+  <data name="Warning_FileDoesNotExist" xml:space="preserve">
+    <value>'{0}' was included in the project but doesn't exist. Skipping...</value>
+  </data>
+  <data name="Warning_UnspecifiedField" xml:space="preserve">
+    <value>{0} was not specified. Using '{1}'.</value>
+  </data>
+  <data name="DefaultSymbolServer" xml:space="preserve">
+    <value>the symbol server</value>
+  </data>
+  <data name="LiveFeed" xml:space="preserve">
+    <value>the NuGet gallery</value>
+  </data>
+  <data name="PackageCommandAttemptingToBuildSymbolsPackage" xml:space="preserve">
+    <value>Attempting to build symbols package for '{0}'.</value>
+  </data>
+  <data name="Warning_SymbolServerNotConfigured" xml:space="preserve">
+    <value>Found symbols package '{0}', but no API key was specified for the symbol server. To save an API Key, run 'NuGet.exe setApiKey [your API key from http://www.NuGet.org]'.</value>
+  </data>
+  <data name="UsingNuspecForMetadata" xml:space="preserve">
+    <value>Using '{0}' for metadata.</value>
+  </data>
+  <data name="InvalidSource" xml:space="preserve">
+    <value>The specified source '{0}' is invalid. Please provide a valid source.</value>
+  </data>
+  <data name="SetApiKeyCommandDefaultApiKeysSaved" xml:space="preserve">
+    <value>The API Key '{0}' was saved for {1} and {2}.</value>
+  </data>
+  <data name="UnableToFindBuildOutput" xml:space="preserve">
+    <value>Unable to find '{0}'. Make sure the project has been built.</value>
+  </data>
+  <data name="InvalidFile" xml:space="preserve">
+    <value>No packages.config or solution file specified. Use the -self switch to update NuGet.exe.</value>
+  </data>
+  <data name="PackageDoesNotExist" xml:space="preserve">
+    <value>Unable to locate '{0} {1}'. Make sure all packages exist in the packages folder before running update.</value>
+  </data>
+  <data name="UnableToFindPackages" xml:space="preserve">
+    <value>Unable to find '{0}'. Make sure they are specified in packages.config.</value>
+  </data>
+  <data name="UnableToLocatePackagesFolder" xml:space="preserve">
+    <value>Unable to locate the packages folder. Try specifying it using the repositoryPath switch.</value>
+  </data>
+  <data name="UnableToLocateProjectFile" xml:space="preserve">
+    <value>Unable to locate project file for '{0}'.</value>
+  </data>
+  <data name="FoundProjects" xml:space="preserve">
+    <value>Found {0} projects with a packages.config file. ({1})</value>
+  </data>
+  <data name="LookingForInstalledPackages" xml:space="preserve">
+    <value>Looking for installed packages in '{0}'.</value>
+  </data>
+  <data name="ScanningForProjects" xml:space="preserve">
+    <value>Scanning for projects...</value>
+  </data>
+  <data name="UpdatingProject" xml:space="preserve">
+    <value>Updating '{0}'...</value>
+  </data>
+  <data name="FoundProject" xml:space="preserve">
+    <value>Found 1 project with a packages.config file. ({0})</value>
+  </data>
+  <data name="NoProjectsFound" xml:space="preserve">
+    <value>No projects found with packages.config.</value>
+  </data>
+  <data name="UnableToFindSolution" xml:space="preserve">
+    <value>Unable to find solution '{0}'.</value>
+  </data>
+  <data name="CommandLine_Warning" xml:space="preserve">
+    <value>WARNING: {0}</value>
+  </data>
+  <data name="Credentials_Password" xml:space="preserve">
+    <value>Password: </value>
+  </data>
+  <data name="Credentials_UserName" xml:space="preserve">
+    <value>UserName: </value>
+  </data>
+  <data name="Credentials_RequestCredentials" xml:space="preserve">
+    <value>Please provide credentials for: {0}</value>
+  </data>
+  <data name="InstallCommandPackageAlreadyExists" xml:space="preserve">
+    <value>Package "{0}" is already installed.</value>
+  </data>
+  <data name="SourcesCommandNoSources" xml:space="preserve">
+    <value>No sources found.</value>
+  </data>
+  <data name="SourcesCommandRegisteredSources" xml:space="preserve">
+    <value>Registered Sources:</value>
+  </data>
+  <data name="SourcesCommandInvalidSource" xml:space="preserve">
+    <value>The source specified is invalid. Please provide a valid source.</value>
+  </data>
+  <data name="SourcesCommandNameRequired" xml:space="preserve">
+    <value>The name specified cannot be empty. Please provide a valid name.</value>
+  </data>
+  <data name="SourcesCommandSourceAddedSuccessfully" xml:space="preserve">
+    <value>Package Source with Name: {0} added successfully.</value>
+  </data>
+  <data name="SourcesCommandSourceRequired" xml:space="preserve">
+    <value>The source specified cannot be empty. Please provide a valid source.</value>
+  </data>
+  <data name="SourcesCommandUniqueName" xml:space="preserve">
+    <value>The name specified has already been added to the list of available package sources. Please provide a unique name.</value>
+  </data>
+  <data name="SourcesCommandUniqueSource" xml:space="preserve">
+    <value>The source specified has already been added to the list of available package sources. Please provide a unique source.</value>
+  </data>
+  <data name="SourcesCommandNoMatchingSourcesFound" xml:space="preserve">
+    <value>Unable to find any package source(s) matching name: {0}.</value>
+  </data>
+  <data name="SourcesCommandSourceRemovedSuccessfully" xml:space="preserve">
+    <value>Package source with Name: {0} removed successfully.</value>
+  </data>
+  <data name="SourcesCommandAllNameIsReserved" xml:space="preserve">
+    <value>Package source name 'All' is a reserved name.</value>
+  </data>
+  <data name="ReservedPackageNameAll" xml:space="preserve">
+    <value>All</value>
+  </data>
+  <data name="PackageCommandNoFilesForLibPackage" xml:space="preserve">
+    <value>Failed to build package. Ensure '{0}' includes assembly files. For help on building symbols package, visit {1}.</value>
+  </data>
+  <data name="PackageCommandNoFilesForSymbolsPackage" xml:space="preserve">
+    <value>Failed to build package. Ensure '{0}' includes source and symbol files. For help on building symbols package, visit {1}.</value>
+  </data>
+  <data name="InstallCommandInvalidPackageReference" xml:space="preserve">
+    <value>'{0}' contains invalid package references. </value>
+  </data>
+  <data name="InstallCommandPackageReferenceInvalidVersion" xml:space="preserve">
+    <value>Version string specified for package reference '{0}' is invalid.</value>
+  </data>
+  <data name="PackageCommandPackageIssueSummary" xml:space="preserve">
+    <value>{0} issue(s) found with package '{1}'.</value>
+  </data>
+  <data name="PackageCommandIssueDescription" xml:space="preserve">
+    <value>Description: {0}</value>
+  </data>
+  <data name="PackageCommandIssueSolution" xml:space="preserve">
+    <value>Solution: {0}</value>
+  </data>
+  <data name="PackageCommandIssueTitle" xml:space="preserve">
+    <value>Issue: {0}</value>
+  </data>
+  <data name="Warning_DefaultSpecValue" xml:space="preserve">
+    <value>The value "{0}" for {1} is a sample value and should be removed.</value>
+  </data>
+  <data name="Warning_DefaultSpecValueSolution" xml:space="preserve">
+    <value>Replace with an appropriate value or remove and it and rebuild your package.</value>
+  </data>
+  <data name="Warning_DefaultSpecValueTitle" xml:space="preserve">
+    <value>Remove sample nuspec values.</value>
+  </data>
+  <data name="Credentials_ProxyCredentials" xml:space="preserve">
+    <value>Please provide proxy credentials:</value>
+  </data>
+  <data name="SourcesCommandDisabled" xml:space="preserve">
+    <value>Disabled</value>
+  </data>
+  <data name="SourcesCommandEnabled" xml:space="preserve">
+    <value>Enabled</value>
+  </data>
+  <data name="SourcesCommandSourceDisabledSuccessfully" xml:space="preserve">
+    <value>Package source with Name: {0} disabled successfully.</value>
+  </data>
+  <data name="SourcesCommandSourceEnabledSuccessfully" xml:space="preserve">
+    <value>Package source with Name: {0} enabled successfully.</value>
+  </data>
+  <data name="Warning_SemanticVersion" xml:space="preserve">
+    <value>Version "{0}" does not follow semantic versioning guidelines.</value>
+  </data>
+  <data name="Warning_SemanticVersionSolution" xml:space="preserve">
+    <value>Update your nuspec file or use the AssemblyInformationalVersion assembly attribute to specify a semantic version as described at http://semver.org. </value>
+  </data>
+  <data name="Warning_SemanticVersionTitle" xml:space="preserve">
+    <value>Use semantic versioning</value>
+  </data>
+  <data name="OfficialPackageSourceName" xml:space="preserve">
+    <value>NuGet official package source</value>
+  </data>
+  <data name="PackageCommandFileFromDependencyIsChanged" xml:space="preserve">
+    <value>File from dependency is changed. Adding file '{0}'.</value>
+  </data>
+  <data name="PushCommandPackagePushed" xml:space="preserve">
+    <value>Your package was pushed.</value>
+  </data>
+  <data name="PackageCommandFileFromDependencyIsNotChanged" xml:space="preserve">
+    <value>File from dependency is not changed. File '{0}' is not added.</value>
+  </data>
+  <data name="UnableToFindFile" xml:space="preserve">
+    <value>File does not exist ({0}).</value>
+  </data>
+  <data name="SourcesCommandUpdateSuccessful" xml:space="preserve">
+    <value>Package source "{0}" was successfully updated.</value>
+  </data>
+  <data name="SourcesCommandCredentialsRequired" xml:space="preserve">
+    <value>Both UserName and Password must be specified.</value>
+  </data>
+  <data name="InstallCommandPackageRestoreConsentNotFound" xml:space="preserve">
+    <value>Package restore is disabled by default. To give consent, open the Visual Studio Options dialog, click on Package Manager node and check 'Allow NuGet to download missing packages during build.' You can also give consent by setting the environment variable 'EnableNuGetPackageRestore' to 'true'.</value>
+  </data>
+  <data name="ConfigCommandKeyNotFound" xml:space="preserve">
+    <value>Key '{0}' not found.</value>
+  </data>
+  <data name="Error_CannotPromptForInput" xml:space="preserve">
+    <value>Cannot prompt for input in non-interactive mode.</value>
+  </data>
+  <data name="DeleteCommandDeletingPackage" xml:space="preserve">
+    <value>Deleting {0} {1} from the {2}.</value>
+  </data>
+  <data name="Option_VerboseDeprecated" xml:space="preserve">
+    <value>Option 'Verbose' has been deprecated. Use 'Verbosity' instead.</value>
+  </data>
+  <data name="SpecCommandCreatedNuSpec" xml:space="preserve">
+    <value>Created '{0}' successfully.</value>
+  </data>
+  <data name="SpecCommandFileExists" xml:space="preserve">
+    <value>'{0}' already exists, use -f to overwrite it.</value>
+  </data>
 </root>