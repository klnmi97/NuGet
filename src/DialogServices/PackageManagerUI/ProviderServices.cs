--- conflicted
+++ resolved
@@ -1,57 +1,41 @@
-﻿using NuGet.Dialog.PackageManagerUI;
-using NuGet.VisualStudio;
-
-namespace NuGet.Dialog.Providers
-{
-    public sealed class ProviderServices
-    {
-        public IUserNotifierServices UserNotifierServices { get; private set; }
-        public IProgressWindowOpener ProgressWindow { get; private set; }
-        public IScriptExecutor ScriptExecutor { get; private set; }
-        public IOutputConsoleProvider OutputConsoleProvider { get; set; }
-<<<<<<< HEAD
-        public IProviderSettings ProviderSettings { get; private set; }
-=======
-        public ISelectedProviderSettings SelectedProviderSettings { get; private set; }
->>>>>>> 20ebc906
-        public IVsCommonOperations VsCommonOperations { get; private set; }
-
-        public ProviderServices() :
-            this(new UserNotifierServices(),
-                 new ProgressWindowOpener(),
-<<<<<<< HEAD
-                 new ProviderSettingsManager(),
-=======
-                 new SelectedProviderSettingsManager(),
->>>>>>> 20ebc906
-                 ServiceLocator.GetInstance<IScriptExecutor>(),
-                 ServiceLocator.GetInstance<IOutputConsoleProvider>(),
-                 ServiceLocator.GetInstance<IVsCommonOperations>()) 
-        {
-        }
-
-        public ProviderServices(
-            IUserNotifierServices userNotifierServices,
-            IProgressWindowOpener progressWindow,
-<<<<<<< HEAD
-            IProviderSettings selectedProviderSettings,
-=======
-            ISelectedProviderSettings selectedProviderSettings,
->>>>>>> 20ebc906
-            IScriptExecutor scriptExecutor,
-            IOutputConsoleProvider outputConsoleProvider,
-            IVsCommonOperations vsCommonOperations)
-        {
-            UserNotifierServices = userNotifierServices;
-            ProgressWindow = progressWindow;
-            ScriptExecutor = scriptExecutor;
-            OutputConsoleProvider = outputConsoleProvider;
-<<<<<<< HEAD
-            ProviderSettings = selectedProviderSettings;
-=======
-            SelectedProviderSettings = selectedProviderSettings;
->>>>>>> 20ebc906
-            VsCommonOperations = vsCommonOperations;
-        }
-    }
-}+﻿using NuGet.Dialog.PackageManagerUI;
+using NuGet.VisualStudio;
+
+namespace NuGet.Dialog.Providers
+{
+    public sealed class ProviderServices
+    {
+        public IUserNotifierServices UserNotifierServices { get; private set; }
+        public IProgressWindowOpener ProgressWindow { get; private set; }
+        public IScriptExecutor ScriptExecutor { get; private set; }
+        public IOutputConsoleProvider OutputConsoleProvider { get; set; }
+        public IProviderSettings ProviderSettings { get; private set; }
+        public IVsCommonOperations VsCommonOperations { get; private set; }
+
+        public ProviderServices() :
+            this(new UserNotifierServices(),
+                 new ProgressWindowOpener(),
+                 new ProviderSettingsManager(),
+                 ServiceLocator.GetInstance<IScriptExecutor>(),
+                 ServiceLocator.GetInstance<IOutputConsoleProvider>(),
+                 ServiceLocator.GetInstance<IVsCommonOperations>()) 
+        {
+        }
+
+        public ProviderServices(
+            IUserNotifierServices userNotifierServices,
+            IProgressWindowOpener progressWindow,
+            IProviderSettings selectedProviderSettings,
+            IScriptExecutor scriptExecutor,
+            IOutputConsoleProvider outputConsoleProvider,
+            IVsCommonOperations vsCommonOperations)
+        {
+            UserNotifierServices = userNotifierServices;
+            ProgressWindow = progressWindow;
+            ScriptExecutor = scriptExecutor;
+            OutputConsoleProvider = outputConsoleProvider;
+            ProviderSettings = selectedProviderSettings;
+            VsCommonOperations = vsCommonOperations;
+        }
+    }
+}