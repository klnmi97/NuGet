--- conflicted
+++ resolved
@@ -1,504 +1,478 @@
-﻿using System;
-using System.Collections.Generic;
-using System.ComponentModel.DataAnnotations;
-using System.Diagnostics.CodeAnalysis;
-using System.Globalization;
-using System.IO;
-using System.Linq;
-using System.Runtime.Versioning;
-using System.Xml.Serialization;
-using NuGet.Resources;
-
-namespace NuGet
-{
-    [XmlType("metadata")]
-    public class ManifestMetadata : IPackageMetadata, IValidatableObject
-    {
-        private string _owners;
-        private string _minClientVersionString;
-
-        [XmlAttribute("minClientVersion")]
-        [ManifestVersion(5)]
-        public string MinClientVersionString
-        {
-            get { return _minClientVersionString; }
-            set
-            {
-                Version version = null;
-                if (!String.IsNullOrEmpty(value) && !System.Version.TryParse(value, out version))
-                {
-                    throw new InvalidDataException(NuGetResources.Manifest_InvalidMinClientVersion);
-                }
-
-                _minClientVersionString = value;
-                MinClientVersion = version;
-            }
-        }
-
-        [XmlIgnore]
-        public Version MinClientVersion { get; private set; }
-
-        [Required(ErrorMessageResourceType = typeof(NuGetResources), ErrorMessageResourceName = "Manifest_RequiredMetadataMissing")]
-        [XmlElement("id")]
-        public string Id { get; set; }
-
-        [Required(ErrorMessageResourceType = typeof(NuGetResources), ErrorMessageResourceName = "Manifest_RequiredMetadataMissing")]
-        [XmlElement("version")]
-        public string Version { get; set; }
-
-        [XmlElement("title")]
-        public string Title { get; set; }
-
-        [Required(ErrorMessageResourceType = typeof(NuGetResources), ErrorMessageResourceName = "Manifest_RequiredMetadataMissing")]
-        [XmlElement("authors")]
-        public string Authors { get; set; }
-
-        [XmlElement("owners")]
-        public string Owners
-        {
-            get
-            {
-                // Fallback to authors
-                return _owners ?? Authors;
-            }
-            set
-            {
-                _owners = value;
-            }
-        }
-
-        [SuppressMessage("Microsoft.Design", "CA1056:UriPropertiesShouldNotBeStrings", Justification = "Xml deserialziation can't handle uris")]
-        [XmlElement("licenseUrl")]
-        public string LicenseUrl { get; set; }
-
-        [XmlElement("licenseNames")]
-        public string LicenseNames { get; set; }
-
-        [SuppressMessage("Microsoft.Design", "CA1056:UriPropertiesShouldNotBeStrings", Justification = "Xml deserialziation can't handle uris")]
-        [XmlElement("projectUrl")]
-        public string ProjectUrl { get; set; }
-
-        [SuppressMessage("Microsoft.Design", "CA1056:UriPropertiesShouldNotBeStrings", Justification = "Xml deserialziation can't handle uris")]
-        [XmlElement("repositoryUrl")]
-        public string RepositoryUrl { get; set; }
-
-        [XmlElement("repositoryType")]
-        public string RepositoryType { get; set; }
-
-        [SuppressMessage("Microsoft.Design", "CA1056:UriPropertiesShouldNotBeStrings", Justification = "Xml deserialziation can't handle uris")]
-        [XmlElement("iconUrl")]
-        public string IconUrl { get; set; }
-
-        [XmlElement("requireLicenseAcceptance")]
-        public bool RequireLicenseAcceptance { get; set; }
-
-        [XmlElement("developmentDependency")]
-        [System.ComponentModel.DefaultValue(false)]
-        public bool DevelopmentDependency { get; set; }
-
-        [Required(ErrorMessageResourceType = typeof(NuGetResources), ErrorMessageResourceName = "Manifest_RequiredMetadataMissing")]
-        [XmlElement("description")]
-        public string Description { get; set; }
-
-        [XmlElement("summary")]
-        public string Summary { get; set; }
-
-        [XmlElement("releaseNotes")]
-        [ManifestVersion(2)]
-        public string ReleaseNotes { get; set; }
-
-        [XmlElement("copyright")]
-        [ManifestVersion(2)]
-        public string Copyright { get; set; }
-
-        [XmlElement("language")]
-        public string Language { get; set; }
-
-        [XmlElement("tags")]
-        public string Tags { get; set; }
-
-        /// <summary>
-        /// This property should be used only by the XML serializer. Do not use it in code.
-        /// </summary>
-        [SuppressMessage("Microsoft.Usage", "CA1801:ReviewUnusedParameters", MessageId = "value", Justification="The propert setter is not supported.")]
-        [SuppressMessage("Microsoft.Design", "CA1002:DoNotExposeGenericLists", Justification = "It's easier to create a list")]
-        [SuppressMessage("Microsoft.Usage", "CA2227:CollectionPropertiesShouldBeReadOnly", Justification = "This is needed for xml serialization")]
-        [XmlArray("dependencies", IsNullable = false)]
-        [XmlArrayItem("group", typeof(ManifestDependencySet))]
-        [XmlArrayItem("dependency", typeof(ManifestDependency))]
-        public List<object> DependencySetsSerialize
-        {
-            get
-            {
-                if (DependencySets == null || DependencySets.Count == 0)
-                {
-                    return null;
-                }
-
-                if (DependencySets.Any(set => set.TargetFramework != null || (set.Properties != null && set.Properties.Any())))
-                {
-                    return DependencySets.Cast<object>().ToList();
-                }
-                else
-                {
-                    return DependencySets.SelectMany(set => set.Dependencies).Cast<object>().ToList();
-                }
-            }
-            set
-            {
-                // this property is only used for serialization.
-                throw new InvalidOperationException();
-            }
-        }
-
-        [SuppressMessage("Microsoft.Design", "CA1002:DoNotExposeGenericLists", Justification = "It's easier to create a list")]
-        [SuppressMessage("Microsoft.Usage", "CA2227:CollectionPropertiesShouldBeReadOnly", Justification = "This is needed for xml serialization")]
-        [XmlIgnore]
-        public List<ManifestDependencySet> DependencySets { get; set; }
-
-        [SuppressMessage("Microsoft.Design", "CA1002:DoNotExposeGenericLists", Justification = "It's easier to create a list")]
-        [SuppressMessage("Microsoft.Usage", "CA2227:CollectionPropertiesShouldBeReadOnly", Justification = "This is needed for xml serialization")]
-        [XmlArray("frameworkAssemblies")]
-        [XmlArrayItem("frameworkAssembly")]
-        public List<ManifestFrameworkAssembly> FrameworkAssemblies { get; set; }
-
-        /// <summary>
-        /// This property should be used only by the XML serializer. Do not use it in code.
-        /// </summary>
-        [SuppressMessage("Microsoft.Usage", "CA1801:ReviewUnusedParameters", MessageId = "value", Justification = "The propert setter is not supported.")]
-        [SuppressMessage("Microsoft.Design", "CA1002:DoNotExposeGenericLists", Justification = "It's easier to create a list")]
-        [SuppressMessage("Microsoft.Usage", "CA2227:CollectionPropertiesShouldBeReadOnly", Justification = "This is needed for xml serialization")]
-        [XmlArray("references", IsNullable = false)]
-        [XmlArrayItem("group", typeof(ManifestReferenceSet))]
-        [XmlArrayItem("reference", typeof(ManifestReference))]
-        [ManifestVersion(2)]
-        public List<object> ReferenceSetsSerialize
-        {
-            get
-            {
-                if (ReferenceSets == null || ReferenceSets.Count == 0)
-                {
-                    return null;
-                }
-
-                if (ReferenceSets.Any(set => set.TargetFramework != null || (set.Properties != null && set.Properties.Any())))
-                {
-                    return ReferenceSets.Cast<object>().ToList();
-                }
-                else
-                {
-                    return ReferenceSets.SelectMany(set => set.References).Cast<object>().ToList();
-                }
-            }
-            set
-            {
-                // this property is only used for serialization.
-                throw new InvalidOperationException();
-            }
-        }
-
-        [SuppressMessage("Microsoft.Design", "CA1002:DoNotExposeGenericLists", Justification = "It's easier to create a list")]
-        [SuppressMessage("Microsoft.Usage", "CA2227:CollectionPropertiesShouldBeReadOnly", Justification = "This is needed for xml serialization")]
-        [XmlIgnore]
-        public List<ManifestReferenceSet> ReferenceSets { get; set; }
-
-        [SuppressMessage("Microsoft.Design", "CA1002:DoNotExposeGenericLists", Justification = "It's easier to create a list")]
-        [SuppressMessage("Microsoft.Usage", "CA2227:CollectionPropertiesShouldBeReadOnly", Justification = "This is needed for xml serialization")]
-        [XmlArray("properties")]
-        [XmlArrayItem("property")]
-        public List<ManifestProperty> Properties { get; set; }
-
-        SemanticVersion IPackageName.Version
-        {
-            get
-            {
-                if (Version == null)
-                {
-                    return null;
-                }
-                return new SemanticVersion(Version);
-            }
-        }
-
-        Uri IPackageMetadata.IconUrl
-        {
-            get
-            {
-                if (IconUrl == null)
-                {
-                    return null;
-                }
-                return new Uri(IconUrl);
-            }
-        }
-
-        Uri IPackageMetadata.LicenseUrl
-        {
-            get
-            {
-                if (LicenseUrl == null)
-                {
-                    return null;
-                }
-                return new Uri(LicenseUrl);
-            }
-        }
-
-        Uri IPackageMetadata.ProjectUrl
-        {
-            get
-            {
-                if (ProjectUrl == null)
-                {
-                    return null;
-                }
-                return new Uri(ProjectUrl);
-            }
-        }
-
-        Uri IPackageMetadata.RepositoryUrl
-        {
-            get
-            {
-                if (RepositoryUrl == null)
-                {
-                    return null;
-                }
-                return new Uri(RepositoryUrl);
-            }
-        }
-
-        IEnumerable<string> IPackageMetadata.Authors
-        {
-            get
-            {
-                if (String.IsNullOrEmpty(Authors))
-                {
-                    return Enumerable.Empty<string>();
-                }
-                return Authors.Split(new[] { ',' }, StringSplitOptions.RemoveEmptyEntries);
-            }
-        }
-
-        IEnumerable<string> IPackageMetadata.Owners
-        {
-            get
-            {
-                if (String.IsNullOrEmpty(Owners))
-                {
-                    return Enumerable.Empty<string>();
-                }
-                return Owners.Split(new[] { ',' }, StringSplitOptions.RemoveEmptyEntries);
-            }
-        }
-
-        IEnumerable<PackageDependencySet> IPackageMetadata.DependencySets
-        {
-            get
-            {
-                if (DependencySets == null)
-                {
-                    return Enumerable.Empty<PackageDependencySet>();
-                }
-                
-                var dependencySets = DependencySets.Select(CreatePackageDependencySet);
-
-<<<<<<< HEAD
-                // group the dependency sets with the same target framework together.
-                var dependencySetGroups = dependencySets.GroupBy(set => new { set.TargetFramework, set.Properties });
-                var groupedDependencySets = dependencySetGroups.Select(group => new PackageDependencySet(group.Key.TargetFramework, group.SelectMany(g => g.Dependencies), group.Key.Properties))
-                                                               .ToList();
-                // move the group with the null target framework (if any) to the front just for nicer display in UI
-                int nullTargetFrameworkIndex = groupedDependencySets.FindIndex(set => set.TargetFramework == null);
-                if (nullTargetFrameworkIndex > -1)
-=======
-                // group the dependency sets with the same target framework and properties together.
-                var groups = new Dictionary<Tuple<FrameworkName, string>, Tuple<IEnumerable<PackageProperty>, List<PackageDependency>>>();
-                foreach (var set in dependencySets)
->>>>>>> 37ade9e0
-                {
-                    var propertyGrouping = GetPropertyGrouping(set.Properties);
-
-                    Tuple<IEnumerable<PackageProperty>, List<PackageDependency>> existing;
-                    if (groups.TryGetValue(new Tuple<FrameworkName, string>(set.TargetFramework, propertyGrouping), out existing))
-                    {
-                        existing.Item2.AddRange(set.Dependencies);
-                    }
-                    else
-                    {
-                        groups.Add(new Tuple<FrameworkName, string>(set.TargetFramework, propertyGrouping),
-                            new Tuple<IEnumerable<PackageProperty>, List<PackageDependency>>(set.Properties, set.Dependencies.ToList()));
-                    }
-                }
-
-                return groups.Select(g => new PackageDependencySet(g.Key.Item1, g.Value.Item2, g.Value.Item1))
-                    .OrderBy(g => g.TargetFramework.ToStringSafe())
-                    .ThenBy(g => g.Properties.Count())
-                    .ToList();
-            }
-        }
-
-        ICollection<PackageReferenceSet> IPackageMetadata.PackageAssemblyReferences
-        {
-            get
-            {
-                if (ReferenceSets == null)
-                {
-                    return new PackageReferenceSet[0];
-                }
-
-                var referenceSets = ReferenceSets.Select(r => new PackageReferenceSet(r));
-
-<<<<<<< HEAD
-                var referenceSetGroups = referenceSets.GroupBy(set => new { set.TargetFramework, set.Properties });
-                var groupedReferenceSets = referenceSetGroups.Select(group => new PackageReferenceSet(group.Key.TargetFramework, group.SelectMany(g => g.References), group.Key.Properties))
-                                                             .ToList();
-
-                int nullTargetFrameworkIndex = groupedReferenceSets.FindIndex(set => set.TargetFramework == null);
-                if (nullTargetFrameworkIndex > -1)
-=======
-                // group the reference sets with the same target framework and properties together.
-                var groups = new Dictionary<Tuple<FrameworkName, string>, Tuple<IEnumerable<PackageProperty>, List<string>>>();
-                foreach (var set in referenceSets)
->>>>>>> 37ade9e0
-                {
-                    var propertyGrouping = GetPropertyGrouping(set.Properties);
-
-                    Tuple<IEnumerable<PackageProperty>, List<string>> existing;
-                    if (groups.TryGetValue(new Tuple<FrameworkName, string>(set.TargetFramework, propertyGrouping), out existing))
-                    {
-                        existing.Item2.AddRange(set.References);
-                    }
-                    else
-                    {
-                        groups.Add(new Tuple<FrameworkName, string>(set.TargetFramework, propertyGrouping),
-                            new Tuple<IEnumerable<PackageProperty>, List<string>>(set.Properties, set.References.ToList()));
-                    }
-                }
-
-                return groups.Select(g => new PackageReferenceSet(g.Key.Item1, g.Value.Item2, g.Value.Item1))
-                    .OrderBy(g => g.TargetFramework.ToStringSafe())
-                    .ThenBy(g => g.Properties.Count())
-                    .ToList();
-            }
-        }
-
-        IEnumerable<FrameworkAssemblyReference> IPackageMetadata.FrameworkAssemblies
-        {
-            get
-            {
-                if (FrameworkAssemblies == null)
-                {
-                    return Enumerable.Empty<FrameworkAssemblyReference>();
-                }
-
-                return from frameworkReference in FrameworkAssemblies
-                       select new FrameworkAssemblyReference(frameworkReference.AssemblyName, ParseFrameworkNames(frameworkReference.TargetFramework));
-            }
-        }
-
-        IEnumerable<PackageProperty> IPackageMetadata.Properties
-        {
-            get
-            {
-                if (Properties == null)
-                {
-                    return Enumerable.Empty<PackageProperty>();
-                }
-
-                return from property in Properties
-                       select new PackageProperty(property.Name, property.Value);
-            }
-        }
-
-        public IEnumerable<ValidationResult> Validate(ValidationContext validationContext)
-        {
-            if (!String.IsNullOrEmpty(Id))
-            {
-                if (Id.Length > PackageIdValidator.MaxPackageIdLength)
-                {
-                    yield return new ValidationResult(String.Format(CultureInfo.CurrentCulture, NuGetResources.Manifest_IdMaxLengthExceeded));
-                }
-                else if(!PackageIdValidator.IsValidPackageId(Id))
-                {
-                    yield return new ValidationResult(String.Format(CultureInfo.CurrentCulture, NuGetResources.InvalidPackageId, Id));
-                }
-            }
-
-            if (LicenseUrl == String.Empty)
-            {
-                yield return new ValidationResult(
-                    String.Format(CultureInfo.CurrentCulture, NuGetResources.Manifest_UriCannotBeEmpty, "LicenseUrl"));
-            }
-
-            if (IconUrl == String.Empty)
-            {
-                yield return new ValidationResult(
-                    String.Format(CultureInfo.CurrentCulture, NuGetResources.Manifest_UriCannotBeEmpty, "IconUrl"));
-            }
-
-            if (ProjectUrl == String.Empty)
-            {
-                yield return new ValidationResult(
-                    String.Format(CultureInfo.CurrentCulture, NuGetResources.Manifest_UriCannotBeEmpty, "ProjectUrl"));
-            }
-
-            if (RequireLicenseAcceptance && String.IsNullOrWhiteSpace(LicenseUrl))
-            {
-                yield return new ValidationResult(NuGetResources.Manifest_RequireLicenseAcceptanceRequiresLicenseUrl);
-            }
-        }
-
-        private static IEnumerable<FrameworkName> ParseFrameworkNames(string frameworkNames)
-        {
-            if (String.IsNullOrEmpty(frameworkNames))
-            {
-                return Enumerable.Empty<FrameworkName>();
-            }
-
-            return frameworkNames.Split(new[] { ',' }, StringSplitOptions.RemoveEmptyEntries)
-                                 .Select(VersionUtility.ParseFrameworkName);
-        }
-
-        private static PackageDependencySet CreatePackageDependencySet(ManifestDependencySet manifestDependencySet) 
-        {
-            FrameworkName targetFramework = manifestDependencySet.TargetFramework == null
-                                            ? null 
-                                            : VersionUtility.ParseFrameworkName(manifestDependencySet.TargetFramework);
-
-            var dependencies = from d in manifestDependencySet.Dependencies
-                               select new PackageDependency(
-                                   d.Id,
-                                   String.IsNullOrEmpty(d.Version) ? null : VersionUtility.ParseVersionSpec(d.Version),
-                                   d.PropertyConstraints != null ? d.PropertyConstraints.Select(c => new PackageProperty(c.Name, c.Value)) : Enumerable.Empty<PackageProperty>());
-
-            var properties = manifestDependencySet.Properties == null ? Enumerable.Empty<PackageProperty>() :
-                from p in manifestDependencySet.Properties
-                select new PackageProperty(p.Name, p.Value);
-
-            return new PackageDependencySet(targetFramework, dependencies, properties);
-        }
-
-        private static string GetPropertyGrouping(IEnumerable<PackageProperty> properties)
-        {
-            if (properties == null)
-            {
-                return null;
-            }
-
-<<<<<<< HEAD
-            var properties = from p in manifestDependencySet.Properties
-                             select new PackageProperty(p.Name, p.Value);
-
-            return new PackageDependencySet(targetFramework, dependencies, properties);
-=======
-            var namesValues = from propertyName in properties.Select(p => p.Name).Distinct().OrderBy(n => n)
-                              let values = String.Join(",", properties.Where(p => p.Name == propertyName).Select(p => p.Value).Distinct().OrderBy(v => v))
-                              select propertyName + "=" + values;
-
-            return String.Join(";", namesValues);
->>>>>>> 37ade9e0
-        }
-
-    }
+﻿using System;
+using System.Collections.Generic;
+using System.ComponentModel.DataAnnotations;
+using System.Diagnostics.CodeAnalysis;
+using System.Globalization;
+using System.IO;
+using System.Linq;
+using System.Runtime.Versioning;
+using System.Xml.Serialization;
+using NuGet.Resources;
+
+namespace NuGet
+{
+    [XmlType("metadata")]
+    public class ManifestMetadata : IPackageMetadata, IValidatableObject
+    {
+        private string _owners;
+        private string _minClientVersionString;
+
+        [XmlAttribute("minClientVersion")]
+        [ManifestVersion(5)]
+        public string MinClientVersionString
+        {
+            get { return _minClientVersionString; }
+            set
+            {
+                Version version = null;
+                if (!String.IsNullOrEmpty(value) && !System.Version.TryParse(value, out version))
+                {
+                    throw new InvalidDataException(NuGetResources.Manifest_InvalidMinClientVersion);
+                }
+
+                _minClientVersionString = value;
+                MinClientVersion = version;
+            }
+        }
+
+        [XmlIgnore]
+        public Version MinClientVersion { get; private set; }
+
+        [Required(ErrorMessageResourceType = typeof(NuGetResources), ErrorMessageResourceName = "Manifest_RequiredMetadataMissing")]
+        [XmlElement("id")]
+        public string Id { get; set; }
+
+        [Required(ErrorMessageResourceType = typeof(NuGetResources), ErrorMessageResourceName = "Manifest_RequiredMetadataMissing")]
+        [XmlElement("version")]
+        public string Version { get; set; }
+
+        [XmlElement("title")]
+        public string Title { get; set; }
+
+        [Required(ErrorMessageResourceType = typeof(NuGetResources), ErrorMessageResourceName = "Manifest_RequiredMetadataMissing")]
+        [XmlElement("authors")]
+        public string Authors { get; set; }
+
+        [XmlElement("owners")]
+        public string Owners
+        {
+            get
+            {
+                // Fallback to authors
+                return _owners ?? Authors;
+            }
+            set
+            {
+                _owners = value;
+            }
+        }
+
+        [SuppressMessage("Microsoft.Design", "CA1056:UriPropertiesShouldNotBeStrings", Justification = "Xml deserialziation can't handle uris")]
+        [XmlElement("licenseUrl")]
+        public string LicenseUrl { get; set; }
+
+        [XmlElement("licenseNames")]
+        public string LicenseNames { get; set; }
+
+        [SuppressMessage("Microsoft.Design", "CA1056:UriPropertiesShouldNotBeStrings", Justification = "Xml deserialziation can't handle uris")]
+        [XmlElement("projectUrl")]
+        public string ProjectUrl { get; set; }
+
+        [SuppressMessage("Microsoft.Design", "CA1056:UriPropertiesShouldNotBeStrings", Justification = "Xml deserialziation can't handle uris")]
+        [XmlElement("repositoryUrl")]
+        public string RepositoryUrl { get; set; }
+
+        [XmlElement("repositoryType")]
+        public string RepositoryType { get; set; }
+
+        [SuppressMessage("Microsoft.Design", "CA1056:UriPropertiesShouldNotBeStrings", Justification = "Xml deserialziation can't handle uris")]
+        [XmlElement("iconUrl")]
+        public string IconUrl { get; set; }
+
+        [XmlElement("requireLicenseAcceptance")]
+        public bool RequireLicenseAcceptance { get; set; }
+
+        [XmlElement("developmentDependency")]
+        [System.ComponentModel.DefaultValue(false)]
+        public bool DevelopmentDependency { get; set; }
+
+        [Required(ErrorMessageResourceType = typeof(NuGetResources), ErrorMessageResourceName = "Manifest_RequiredMetadataMissing")]
+        [XmlElement("description")]
+        public string Description { get; set; }
+
+        [XmlElement("summary")]
+        public string Summary { get; set; }
+
+        [XmlElement("releaseNotes")]
+        [ManifestVersion(2)]
+        public string ReleaseNotes { get; set; }
+
+        [XmlElement("copyright")]
+        [ManifestVersion(2)]
+        public string Copyright { get; set; }
+
+        [XmlElement("language")]
+        public string Language { get; set; }
+
+        [XmlElement("tags")]
+        public string Tags { get; set; }
+
+        /// <summary>
+        /// This property should be used only by the XML serializer. Do not use it in code.
+        /// </summary>
+        [SuppressMessage("Microsoft.Usage", "CA1801:ReviewUnusedParameters", MessageId = "value", Justification="The propert setter is not supported.")]
+        [SuppressMessage("Microsoft.Design", "CA1002:DoNotExposeGenericLists", Justification = "It's easier to create a list")]
+        [SuppressMessage("Microsoft.Usage", "CA2227:CollectionPropertiesShouldBeReadOnly", Justification = "This is needed for xml serialization")]
+        [XmlArray("dependencies", IsNullable = false)]
+        [XmlArrayItem("group", typeof(ManifestDependencySet))]
+        [XmlArrayItem("dependency", typeof(ManifestDependency))]
+        public List<object> DependencySetsSerialize
+        {
+            get
+            {
+                if (DependencySets == null || DependencySets.Count == 0)
+                {
+                    return null;
+                }
+
+                if (DependencySets.Any(set => set.TargetFramework != null || (set.Properties != null && set.Properties.Any())))
+                {
+                    return DependencySets.Cast<object>().ToList();
+                }
+                else
+                {
+                    return DependencySets.SelectMany(set => set.Dependencies).Cast<object>().ToList();
+                }
+            }
+            set
+            {
+                // this property is only used for serialization.
+                throw new InvalidOperationException();
+            }
+        }
+
+        [SuppressMessage("Microsoft.Design", "CA1002:DoNotExposeGenericLists", Justification = "It's easier to create a list")]
+        [SuppressMessage("Microsoft.Usage", "CA2227:CollectionPropertiesShouldBeReadOnly", Justification = "This is needed for xml serialization")]
+        [XmlIgnore]
+        public List<ManifestDependencySet> DependencySets { get; set; }
+
+        [SuppressMessage("Microsoft.Design", "CA1002:DoNotExposeGenericLists", Justification = "It's easier to create a list")]
+        [SuppressMessage("Microsoft.Usage", "CA2227:CollectionPropertiesShouldBeReadOnly", Justification = "This is needed for xml serialization")]
+        [XmlArray("frameworkAssemblies")]
+        [XmlArrayItem("frameworkAssembly")]
+        public List<ManifestFrameworkAssembly> FrameworkAssemblies { get; set; }
+
+        /// <summary>
+        /// This property should be used only by the XML serializer. Do not use it in code.
+        /// </summary>
+        [SuppressMessage("Microsoft.Usage", "CA1801:ReviewUnusedParameters", MessageId = "value", Justification = "The propert setter is not supported.")]
+        [SuppressMessage("Microsoft.Design", "CA1002:DoNotExposeGenericLists", Justification = "It's easier to create a list")]
+        [SuppressMessage("Microsoft.Usage", "CA2227:CollectionPropertiesShouldBeReadOnly", Justification = "This is needed for xml serialization")]
+        [XmlArray("references", IsNullable = false)]
+        [XmlArrayItem("group", typeof(ManifestReferenceSet))]
+        [XmlArrayItem("reference", typeof(ManifestReference))]
+        [ManifestVersion(2)]
+        public List<object> ReferenceSetsSerialize
+        {
+            get
+            {
+                if (ReferenceSets == null || ReferenceSets.Count == 0)
+                {
+                    return null;
+                }
+
+                if (ReferenceSets.Any(set => set.TargetFramework != null || (set.Properties != null && set.Properties.Any())))
+                {
+                    return ReferenceSets.Cast<object>().ToList();
+                }
+                else
+                {
+                    return ReferenceSets.SelectMany(set => set.References).Cast<object>().ToList();
+                }
+            }
+            set
+            {
+                // this property is only used for serialization.
+                throw new InvalidOperationException();
+            }
+        }
+
+        [SuppressMessage("Microsoft.Design", "CA1002:DoNotExposeGenericLists", Justification = "It's easier to create a list")]
+        [SuppressMessage("Microsoft.Usage", "CA2227:CollectionPropertiesShouldBeReadOnly", Justification = "This is needed for xml serialization")]
+        [XmlIgnore]
+        public List<ManifestReferenceSet> ReferenceSets { get; set; }
+
+        [SuppressMessage("Microsoft.Design", "CA1002:DoNotExposeGenericLists", Justification = "It's easier to create a list")]
+        [SuppressMessage("Microsoft.Usage", "CA2227:CollectionPropertiesShouldBeReadOnly", Justification = "This is needed for xml serialization")]
+        [XmlArray("properties")]
+        [XmlArrayItem("property")]
+        public List<ManifestProperty> Properties { get; set; }
+
+        SemanticVersion IPackageName.Version
+        {
+            get
+            {
+                if (Version == null)
+                {
+                    return null;
+                }
+                return new SemanticVersion(Version);
+            }
+        }
+
+        Uri IPackageMetadata.IconUrl
+        {
+            get
+            {
+                if (IconUrl == null)
+                {
+                    return null;
+                }
+                return new Uri(IconUrl);
+            }
+        }
+
+        Uri IPackageMetadata.LicenseUrl
+        {
+            get
+            {
+                if (LicenseUrl == null)
+                {
+                    return null;
+                }
+                return new Uri(LicenseUrl);
+            }
+        }
+
+        Uri IPackageMetadata.ProjectUrl
+        {
+            get
+            {
+                if (ProjectUrl == null)
+                {
+                    return null;
+                }
+                return new Uri(ProjectUrl);
+            }
+        }
+
+        Uri IPackageMetadata.RepositoryUrl
+        {
+            get
+            {
+                if (RepositoryUrl == null)
+                {
+                    return null;
+                }
+                return new Uri(RepositoryUrl);
+            }
+        }
+
+        IEnumerable<string> IPackageMetadata.Authors
+        {
+            get
+            {
+                if (String.IsNullOrEmpty(Authors))
+                {
+                    return Enumerable.Empty<string>();
+                }
+                return Authors.Split(new[] { ',' }, StringSplitOptions.RemoveEmptyEntries);
+            }
+        }
+
+        IEnumerable<string> IPackageMetadata.Owners
+        {
+            get
+            {
+                if (String.IsNullOrEmpty(Owners))
+                {
+                    return Enumerable.Empty<string>();
+                }
+                return Owners.Split(new[] { ',' }, StringSplitOptions.RemoveEmptyEntries);
+            }
+        }
+
+        IEnumerable<PackageDependencySet> IPackageMetadata.DependencySets
+        {
+            get
+            {
+                if (DependencySets == null)
+                {
+                    return Enumerable.Empty<PackageDependencySet>();
+                }
+                
+                var dependencySets = DependencySets.Select(CreatePackageDependencySet);
+
+                // group the dependency sets with the same target framework and properties together.
+                var groups = new Dictionary<Tuple<FrameworkName, string>, Tuple<IEnumerable<PackageProperty>, List<PackageDependency>>>();
+                foreach (var set in dependencySets)
+                {
+                    var propertyGrouping = GetPropertyGrouping(set.Properties);
+
+                    Tuple<IEnumerable<PackageProperty>, List<PackageDependency>> existing;
+                    if (groups.TryGetValue(new Tuple<FrameworkName, string>(set.TargetFramework, propertyGrouping), out existing))
+                    {
+                        existing.Item2.AddRange(set.Dependencies);
+                    }
+                    else
+                    {
+                        groups.Add(new Tuple<FrameworkName, string>(set.TargetFramework, propertyGrouping),
+                            new Tuple<IEnumerable<PackageProperty>, List<PackageDependency>>(set.Properties, set.Dependencies.ToList()));
+                    }
+                }
+
+                return groups.Select(g => new PackageDependencySet(g.Key.Item1, g.Value.Item2, g.Value.Item1))
+                    .OrderBy(g => g.TargetFramework.ToStringSafe())
+                    .ThenBy(g => g.Properties.Count())
+                    .ToList();
+            }
+        }
+
+        ICollection<PackageReferenceSet> IPackageMetadata.PackageAssemblyReferences
+        {
+            get
+            {
+                if (ReferenceSets == null)
+                {
+                    return new PackageReferenceSet[0];
+                }
+
+                var referenceSets = ReferenceSets.Select(r => new PackageReferenceSet(r));
+
+                // group the reference sets with the same target framework and properties together.
+                var groups = new Dictionary<Tuple<FrameworkName, string>, Tuple<IEnumerable<PackageProperty>, List<string>>>();
+                foreach (var set in referenceSets)
+                {
+                    var propertyGrouping = GetPropertyGrouping(set.Properties);
+
+                    Tuple<IEnumerable<PackageProperty>, List<string>> existing;
+                    if (groups.TryGetValue(new Tuple<FrameworkName, string>(set.TargetFramework, propertyGrouping), out existing))
+                    {
+                        existing.Item2.AddRange(set.References);
+                    }
+                    else
+                    {
+                        groups.Add(new Tuple<FrameworkName, string>(set.TargetFramework, propertyGrouping),
+                            new Tuple<IEnumerable<PackageProperty>, List<string>>(set.Properties, set.References.ToList()));
+                    }
+                }
+
+                return groups.Select(g => new PackageReferenceSet(g.Key.Item1, g.Value.Item2, g.Value.Item1))
+                    .OrderBy(g => g.TargetFramework.ToStringSafe())
+                    .ThenBy(g => g.Properties.Count())
+                    .ToList();
+            }
+        }
+
+        IEnumerable<FrameworkAssemblyReference> IPackageMetadata.FrameworkAssemblies
+        {
+            get
+            {
+                if (FrameworkAssemblies == null)
+                {
+                    return Enumerable.Empty<FrameworkAssemblyReference>();
+                }
+
+                return from frameworkReference in FrameworkAssemblies
+                       select new FrameworkAssemblyReference(frameworkReference.AssemblyName, ParseFrameworkNames(frameworkReference.TargetFramework));
+            }
+        }
+
+        IEnumerable<PackageProperty> IPackageMetadata.Properties
+        {
+            get
+            {
+                if (Properties == null)
+                {
+                    return Enumerable.Empty<PackageProperty>();
+                }
+
+                return from property in Properties
+                       select new PackageProperty(property.Name, property.Value);
+            }
+        }
+
+        public IEnumerable<ValidationResult> Validate(ValidationContext validationContext)
+        {
+            if (!String.IsNullOrEmpty(Id))
+            {
+                if (Id.Length > PackageIdValidator.MaxPackageIdLength)
+                {
+                    yield return new ValidationResult(String.Format(CultureInfo.CurrentCulture, NuGetResources.Manifest_IdMaxLengthExceeded));
+                }
+                else if(!PackageIdValidator.IsValidPackageId(Id))
+                {
+                    yield return new ValidationResult(String.Format(CultureInfo.CurrentCulture, NuGetResources.InvalidPackageId, Id));
+                }
+            }
+
+            if (LicenseUrl == String.Empty)
+            {
+                yield return new ValidationResult(
+                    String.Format(CultureInfo.CurrentCulture, NuGetResources.Manifest_UriCannotBeEmpty, "LicenseUrl"));
+            }
+
+            if (IconUrl == String.Empty)
+            {
+                yield return new ValidationResult(
+                    String.Format(CultureInfo.CurrentCulture, NuGetResources.Manifest_UriCannotBeEmpty, "IconUrl"));
+            }
+
+            if (ProjectUrl == String.Empty)
+            {
+                yield return new ValidationResult(
+                    String.Format(CultureInfo.CurrentCulture, NuGetResources.Manifest_UriCannotBeEmpty, "ProjectUrl"));
+            }
+
+            if (RequireLicenseAcceptance && String.IsNullOrWhiteSpace(LicenseUrl))
+            {
+                yield return new ValidationResult(NuGetResources.Manifest_RequireLicenseAcceptanceRequiresLicenseUrl);
+            }
+        }
+
+        private static IEnumerable<FrameworkName> ParseFrameworkNames(string frameworkNames)
+        {
+            if (String.IsNullOrEmpty(frameworkNames))
+            {
+                return Enumerable.Empty<FrameworkName>();
+            }
+
+            return frameworkNames.Split(new[] { ',' }, StringSplitOptions.RemoveEmptyEntries)
+                                 .Select(VersionUtility.ParseFrameworkName);
+        }
+
+        private static PackageDependencySet CreatePackageDependencySet(ManifestDependencySet manifestDependencySet) 
+        {
+            FrameworkName targetFramework = manifestDependencySet.TargetFramework == null
+                                            ? null 
+                                            : VersionUtility.ParseFrameworkName(manifestDependencySet.TargetFramework);
+
+            var dependencies = from d in manifestDependencySet.Dependencies
+                               select new PackageDependency(
+                                   d.Id,
+                                   String.IsNullOrEmpty(d.Version) ? null : VersionUtility.ParseVersionSpec(d.Version),
+                                   d.PropertyConstraints != null ? d.PropertyConstraints.Select(c => new PackageProperty(c.Name, c.Value)) : Enumerable.Empty<PackageProperty>());
+
+            var properties = manifestDependencySet.Properties == null ? Enumerable.Empty<PackageProperty>() :
+                from p in manifestDependencySet.Properties
+                select new PackageProperty(p.Name, p.Value);
+
+            return new PackageDependencySet(targetFramework, dependencies, properties);
+        }
+
+        private static string GetPropertyGrouping(IEnumerable<PackageProperty> properties)
+        {
+            if (properties == null)
+            {
+                return null;
+            }
+
+            var namesValues = from propertyName in properties.Select(p => p.Name).Distinct().OrderBy(n => n)
+                              let values = String.Join(",", properties.Where(p => p.Name == propertyName).Select(p => p.Value).Distinct().OrderBy(v => v))
+                              select propertyName + "=" + values;
+
+            return String.Join(";", namesValues);
+        }
+
+    }
 }