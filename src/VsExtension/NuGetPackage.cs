using System;
using System.Collections.Generic;
using System.ComponentModel.Design;
using System.Diagnostics;
using System.Globalization;
using System.Linq;
using System.Runtime.CompilerServices;
using System.Runtime.InteropServices;
using System.Threading;
using EnvDTE;
using Microsoft.VisualStudio;
using Microsoft.VisualStudio.PlatformUI;
using Microsoft.VisualStudio.Shell;
using Microsoft.VisualStudio.Shell.Interop;
using NuGet.Options;
using NuGet.VisualStudio;
using NuGet.VisualStudio.Resources;
using NuGet.VisualStudio11;

using NuGetConsole;
using NuGet.Client;
using NuGetConsole.Implementation;
using NuGet.Client.VisualStudio;
using NuGet.Client.VisualStudio.UI;
using Resx = NuGet.Client.VisualStudio.UI.Resources;

namespace NuGet.Tools
{
    /// <summary>
    /// This is the class that implements the package exposed by this assembly.
    /// </summary>
    [PackageRegistration(UseManagedResourcesOnly = true)]
    [InstalledProductRegistration("#110", "#112", NuGetPackage.ProductVersion, IconResourceID = 400)]
    [ProvideMenuResource("Menus.ctmenu", 1)]
    [ProvideToolWindow(typeof(PowerConsoleToolWindow),
        Style = VsDockStyle.Tabbed,
        Window = "{34E76E81-EE4A-11D0-AE2E-00A0C90FFFC3}",      // this is the guid of the Output tool window, which is present in both VS and VWD
        Orientation = ToolWindowOrientation.Right)]
    [ProvideToolWindow(typeof(DebugConsoleToolWindow),
        Style = VsDockStyle.Tabbed,
        Window = "{34E76E81-EE4A-11D0-AE2E-00A0C90FFFC3}",      // this is the guid of the Output tool window, which is present in both VS and VWD
        Orientation = ToolWindowOrientation.Right)]
    [ProvideOptionPage(typeof(PackageSourceOptionsPage), "NuGet Package Manager", "Package Sources", 113, 114, true)]
    [ProvideOptionPage(typeof(GeneralOptionPage), "NuGet Package Manager", "General", 113, 115, true)]
    [ProvideSearchProvider(typeof(NuGetSearchProvider), "NuGet Search")]
    [ProvideBindingPath] // Definition dll needs to be on VS binding path
    [ProvideAutoLoad(GuidList.guidAutoLoadNuGetString)]
    [FontAndColorsRegistration(
        "Package Manager Console",
        NuGetConsole.Implementation.GuidList.GuidPackageManagerConsoleFontAndColorCategoryString,
        "{" + GuidList.guidNuGetPkgString + "}")]
    [ProvideEditorExtension(typeof(PackageManagerEditorFactory), ".PackageManagerDocumentWindow", 50,
              ProjectGuid = "{D1DCDB85-C5E8-11d2-BFCA-00C04F990235}",
              TemplateDir = "Templates",
              NameResourceID = 300,
              DefaultName = "PackageManagerDocumentWindow")]
    [Guid(GuidList.guidNuGetPkgString)]
    public sealed class NuGetPackage : Package, IVsPackageExtensionProvider
    {
        // This product version will be updated by the build script to match the daily build version.
        // It is displayed in the Help - About box of Visual Studio
        public const string ProductVersion = "2.8.0.0";
        private static readonly string[] _visualizerSupportedSKUs = new[] { "Premium", "Ultimate" };

        private uint _solutionNotBuildingAndNotDebuggingContextCookie;
        private DTE _dte;
        private DTEEvents _dteEvents;
        private IConsoleStatus _consoleStatus;
        private IVsMonitorSelection _vsMonitorSelection;
        private bool? _isVisualizerSupported;
        private IPackageRestoreManager _packageRestoreManager;
        private ISolutionManager _solutionManager;
        private IDeleteOnRestartManager _deleteOnRestart;
        private OleMenuCommand _managePackageDialogCommand;
        private OleMenuCommand _managePackageForSolutionDialogCommand;
        private OleMenuCommandService _mcs;
        private bool _powerConsoleCommandExecuting;
        private IMachineWideSettings _machineWideSettings;
        private IShimControllerProvider _shimControllerProvider;

        private Dictionary<Project, int> _projectToToolWindowId;

        public NuGetPackage()
        {
            ServiceLocator.InitializePackageServiceProvider(this);
            _projectToToolWindowId = new Dictionary<Project, int>();
        }

        private IVsMonitorSelection VsMonitorSelection
        {
            get
            {
                if (_vsMonitorSelection == null)
                {
                    // get the UI context cookie for the debugging mode
                    _vsMonitorSelection = (IVsMonitorSelection)GetService(typeof(IVsMonitorSelection));

                    // get the solution not building and not debugging cookie
                    Guid guid = VSConstants.UICONTEXT.SolutionExistsAndNotBuildingAndNotDebugging_guid;
                    _vsMonitorSelection.GetCmdUIContextCookie(ref guid, out _solutionNotBuildingAndNotDebuggingContextCookie);
                }
                return _vsMonitorSelection;
            }
        }

        private IConsoleStatus ConsoleStatus
        {
            get
            {
                if (_consoleStatus == null)
                {
                    _consoleStatus = ServiceLocator.GetInstance<IConsoleStatus>();
                    Debug.Assert(_consoleStatus != null);
                }

                return _consoleStatus;
            }
        }

        private IPackageRestoreManager PackageRestoreManager
        {
            get
            {
                if (_packageRestoreManager == null)
                {
                    _packageRestoreManager = ServiceLocator.GetInstance<IPackageRestoreManager>();
                    Debug.Assert(_packageRestoreManager != null);
                }
                return _packageRestoreManager;
            }
        }

        private IShimControllerProvider ShimControllerProvider
        {
            get
            {
                if (_shimControllerProvider == null)
                {
                    _shimControllerProvider = ServiceLocator.GetInstance<IShimControllerProvider>();
                    Debug.Assert(_shimControllerProvider != null);
                }

                return _shimControllerProvider;
            }
        }

        private IVsPackageSourceProvider VsPackageSourceProvider
        {
            get
            {
                var vsPackageSource = ServiceLocator.GetInstance<IVsPackageSourceProvider>();
                Debug.Assert(vsPackageSource != null);

                return vsPackageSource;
            }
        }

        private ISolutionManager SolutionManager
        {
            get
            {
                if (_solutionManager == null)
                {
                    _solutionManager = ServiceLocator.GetInstance<ISolutionManager>();
                    Debug.Assert(_solutionManager != null);
                }
                return _solutionManager;
            }
        }

        private IDeleteOnRestartManager DeleteOnRestart
        {
            get
            {
                if (_deleteOnRestart == null)
                {
                    _deleteOnRestart = ServiceLocator.GetInstance<IDeleteOnRestartManager>();
                    Debug.Assert(_deleteOnRestart != null);
                }

                return _deleteOnRestart;
            }
        }

        private IMachineWideSettings MachineWideSettings
        {
            get
            {
                if (_machineWideSettings == null)
                {
                    _machineWideSettings = ServiceLocator.GetInstance<IMachineWideSettings>();
                    Debug.Assert(_machineWideSettings != null);
                }

                return _machineWideSettings;
            }
        }

        /// <summary>
        /// Initialization of the package; this method is called right after the package is sited, so this is the place
        /// where you can put all the initialization code that rely on services provided by VisualStudio.
        /// </summary>
        protected override void Initialize()
        {
            base.Initialize();

            VsNuGetDiagnostics.Initialize(
                ServiceLocator.GetInstance<IDebugConsoleController>());

            // Add our command handlers for menu (commands must exist in the .vsct file)
            AddMenuCommandHandlers();

            //Create Editor Factory. Note that the base Package class will call Dispose on it.
            base.RegisterEditorFactory(new PackageManagerEditorFactory(
                ServiceLocator.GetInstance<VsPackageManagerContext>(),
                ServiceLocator.GetInstance<IUserInterfaceService>()));

            // IMPORTANT: Do NOT do anything that can lead to a call to ServiceLocator.GetGlobalService(). 
            // Doing so is illegal and may cause VS to hang.

            _dte = (DTE)GetService(typeof(SDTE));
            Debug.Assert(_dte != null);

            _dteEvents = _dte.Events.DTEEvents;
            _dteEvents.OnBeginShutdown += OnBeginShutDown;

            // set default credential provider for the HttpClient
            var webProxy = (IVsWebProxy)GetService(typeof(SVsWebProxy));
            Debug.Assert(webProxy != null);

            var settings = Settings.LoadDefaultSettings(
                _solutionManager == null ? null : _solutionManager.SolutionFileSystem,
                configFileName: null,
                machineWideSettings: MachineWideSettings);
            var packageSourceProvider = new PackageSourceProvider(settings);
            HttpClient.DefaultCredentialProvider = new SettingsCredentialProvider(new VSRequestCredentialProvider(webProxy), packageSourceProvider);

            // Add the v3 shim client
            if (ShimControllerProvider != null)
            {
                ShimControllerProvider.Controller.Enable(VsPackageSourceProvider);
            }

            // when NuGet loads, if the current solution has package 
            // restore mode enabled, we make sure every thing is set up correctly.
            // For example, projects which were added outside of VS need to have
            // the <Import> element added.
            if (PackageRestoreManager.IsCurrentSolutionEnabledForRestore)
            {
                if (VsVersionHelper.IsVisualStudio2013)
                {
                    // Run on a background thread in VS2013 to avoid CPS hangs. The modal loading dialog will block 
                    // until this completes.
                    ThreadPool.QueueUserWorkItem(new WaitCallback((obj) =>
                    PackageRestoreManager.EnableCurrentSolutionForRestore(fromActivation: false)));
                }
                else
                {
                    PackageRestoreManager.EnableCurrentSolutionForRestore(fromActivation: false);
                }
            }

            // when NuGet loads, if the current solution has some package 
            // folders marked for deletion (because a previous uninstalltion didn't succeed),
            // delete them now.
            if (SolutionManager.IsSolutionOpen)
            {
                DeleteOnRestart.DeleteMarkedPackageDirectories();
            }
        }

        private void AddMenuCommandHandlers()
        {
            _mcs = GetService(typeof(IMenuCommandService)) as OleMenuCommandService;
            if (null != _mcs)
            {
                // menu command for opening Package Manager Console
                CommandID toolwndCommandID = new CommandID(GuidList.guidNuGetConsoleCmdSet, PkgCmdIDList.cmdidPowerConsole);
                OleMenuCommand powerConsoleExecuteCommand = new OleMenuCommand(ExecutePowerConsoleCommand, null, BeforeQueryStatusForPowerConsole, toolwndCommandID);
                // '$' - This indicates that the input line other than the argument forms a single argument string with no autocompletion
                //       Autocompletion for filename(s) is supported for option 'p' or 'd' which is not applicable for this command
                powerConsoleExecuteCommand.ParametersDescription = "$";
                _mcs.AddCommand(powerConsoleExecuteCommand);

                // menu command for opening NuGet Debug Console
                CommandID debugWndCommandID = new CommandID(GuidList.guidNuGetDebugConsoleCmdSet, PkgCmdIDList.cmdidDebugConsole);
                OleMenuCommand debugConsoleExecuteCommand = new OleMenuCommand(ShowDebugConsole, null, null, debugWndCommandID);
                // '$' - This indicates that the input line other than the argument forms a single argument string with no autocompletion
                //       Autocompletion for filename(s) is supported for option 'p' or 'd' which is not applicable for this command
                debugConsoleExecuteCommand.ParametersDescription = "$";
                _mcs.AddCommand(debugConsoleExecuteCommand);

                // menu command for opening Manage NuGet packages dialog
                CommandID managePackageDialogCommandID = new CommandID(GuidList.guidNuGetDialogCmdSet, PkgCmdIDList.cmdidAddPackageDialog);
                _managePackageDialogCommand = new OleMenuCommand(ShowManageLibraryPackageDialog, null, BeforeQueryStatusForAddPackageDialog, managePackageDialogCommandID);
                // '$' - This indicates that the input line other than the argument forms a single argument string with no autocompletion
                //       Autocompletion for filename(s) is supported for option 'p' or 'd' which is not applicable for this command
                _managePackageDialogCommand.ParametersDescription = "$";
                _mcs.AddCommand(_managePackageDialogCommand);

                // menu command for opening "Manage NuGet packages for solution" dialog
                CommandID managePackageForSolutionDialogCommandID = new CommandID(GuidList.guidNuGetDialogCmdSet, PkgCmdIDList.cmdidAddPackageDialogForSolution);
                _managePackageForSolutionDialogCommand = new OleMenuCommand(ShowManageLibraryPackageForSolutionDialog, null, BeforeQueryStatusForAddPackageForSolutionDialog, managePackageForSolutionDialogCommandID);
                // '$' - This indicates that the input line other than the argument forms a single argument string with no autocompletion
                //       Autocompletion for filename(s) is supported for option 'p' or 'd' which is not applicable for this command
                _managePackageForSolutionDialogCommand.ParametersDescription = "$";
                _mcs.AddCommand(_managePackageForSolutionDialogCommand);

                // menu command for opening Package Source settings options page
                CommandID settingsCommandID = new CommandID(GuidList.guidNuGetConsoleCmdSet, PkgCmdIDList.cmdidSourceSettings);
                OleMenuCommand settingsMenuCommand = new OleMenuCommand(ShowPackageSourcesOptionPage, settingsCommandID);
                _mcs.AddCommand(settingsMenuCommand);

                // menu command for opening General options page
                CommandID generalSettingsCommandID = new CommandID(GuidList.guidNuGetToolsGroupCmdSet, PkgCmdIDList.cmdIdGeneralSettings);
                OleMenuCommand generalSettingsCommand = new OleMenuCommand(ShowGeneralSettingsOptionPage, generalSettingsCommandID);
                _mcs.AddCommand(generalSettingsCommand);

                // menu command for Package Visualizer
                CommandID visualizerCommandID = new CommandID(GuidList.guidNuGetToolsGroupCmdSet, PkgCmdIDList.cmdIdVisualizer);
                OleMenuCommand visualizerCommand = new OleMenuCommand(ExecuteVisualizer, null, QueryStatusForVisualizer, visualizerCommandID);
                _mcs.AddCommand(visualizerCommand);
            }
        }

        private void ExecutePowerConsoleCommand(object sender, EventArgs e)
        {
            // Get the instance number 0 of this tool window. This window is single instance so this instance
            // is actually the only one.
            // The last flag is set to true so that if the tool window does not exists it will be created.
            ToolWindowPane window = this.FindToolWindow(typeof(PowerConsoleToolWindow), 0, true);
            if ((null == window) || (null == window.Frame))
            {
                throw new NotSupportedException(Resources.CanNotCreateWindow);
            }
            IVsWindowFrame windowFrame = (IVsWindowFrame)window.Frame;
            ErrorHandler.ThrowOnFailure(windowFrame.Show());

            // Parse the arguments to determine the command and arguments to be passed to IHost
            // passed which is of type OleMenuCmdEventArgs
            string command = null;
            OleMenuCmdEventArgs eventArgs = e as OleMenuCmdEventArgs;
            if (eventArgs != null && eventArgs.InValue != null)
            {
                command = eventArgs.InValue as string;
            }

            // If the command string is null or empty, simply launch the console and return
            if (!String.IsNullOrEmpty(command))
            {
                IPowerConsoleService powerConsoleService = (IPowerConsoleService)window;

                if (powerConsoleService.Execute(command, null))
                {
                    _powerConsoleCommandExecuting = true;
                    powerConsoleService.ExecuteEnd += PowerConsoleService_ExecuteEnd;
                }
            }
        }

        private void ShowDebugConsole(object sender, EventArgs e)
        {
            // Get the instance number 0 of this tool window. This window is single instance so this instance
            // is actually the only one.
            // The last flag is set to true so that if the tool window does not exists it will be created.
            ToolWindowPane window = this.FindToolWindow(typeof(DebugConsoleToolWindow), 0, true);
            if ((null == window) || (null == window.Frame))
            {
                throw new NotSupportedException(Resources.CanNotCreateWindow);
            }

            IVsWindowFrame windowFrame = (IVsWindowFrame)window.Frame;
            ErrorHandler.ThrowOnFailure(windowFrame.Show());
        }

        private void PowerConsoleService_ExecuteEnd(object sender, EventArgs e)
        {
            _powerConsoleCommandExecuting = false;
        }

        /// <summary>
        /// Executes the NuGet Visualizer.
        /// </summary>
        private void ExecuteVisualizer(object sender, EventArgs e)
        {
            var visualizer = new NuGet.Dialog.Visualizer(
                ServiceLocator.GetInstance<IVsPackageManagerFactory>(),
                ServiceLocator.GetInstance<ISolutionManager>());
            string outputFile = visualizer.CreateGraph();
            _dte.ItemOperations.OpenFile(outputFile);
        }

        IEnumerable<IVsWindowFrame> EnumDocumentWindows(IVsUIShell uiShell)
        {
            IEnumWindowFrames ppenum;
            int hr = uiShell.GetDocumentWindowEnum(out ppenum);
            if (ppenum == null)
            {
                yield break;
            }

            IVsWindowFrame[] windowFrames = new IVsWindowFrame[1];
            uint frameCount;
            while (ppenum.Next(1, windowFrames, out frameCount) == VSConstants.S_OK && 
                frameCount == 1)
            {
                yield return windowFrames[0];
            }
        }

        private IVsWindowFrame FindExistingWindowFrame(
            Project project)
        {
            IVsUIShell uiShell = (IVsUIShell)GetService(typeof(SVsUIShell));
            foreach (var windowFrame in EnumDocumentWindows(uiShell))
            {
                object property;
                int hr = windowFrame.GetProperty(
                    (int)__VSFPROPID.VSFPROPID_DocData,
                    out property);
                if (hr == VSConstants.S_OK && property is PackageManagerModel)
                {
                    // TODO: Find a cleaner way to do this.
                    var packageManagerDocData = (PackageManagerModel)property;
                    var target = packageManagerDocData.Target as VsProject;
                    if (target != null && target.DteProject == project)
                    {
                        return windowFrame;
                    }
                }
            }

            return null;
        }

        private void ShowDocWindow(Project project, string searchText)
        {
            var windowFrame = FindExistingWindowFrame(project);
            if (windowFrame == null)
            {
                windowFrame = CreateNewWindowFrame(project, searchText);
            }

            if (windowFrame != null)
            {
                windowFrame.Show();
            }
        }
        private static T GetProperty<T>(IVsHierarchy hier, __VSHPROPID propertyId)
        {
            object propertyValue;
            hier.GetProperty(
                (uint)VSConstants.VSITEMID.Root,
                (int)propertyId,
                out propertyValue);
            return (T)propertyValue;
        }

        private IVsWindowFrame CreateNewWindowFrame(Project project, string searchText)
        {
            IVsUIShell uiShell = (IVsUIShell)GetService(typeof(SVsUIShell));

            var vsProject = project.ToVsHierarchy();
            uint windowFlags =
                (uint)_VSRDTFLAGS.RDT_DontAddToMRU |
                (uint)_VSRDTFLAGS.RDT_DontSaveAs;

            var context = ServiceLocator.GetInstance<VsPackageManagerContext>();
            var myDoc = new PackageManagerModel(
                context.SourceManager, 
<<<<<<< HEAD
                context.GetCurrentVsSolution().GetProject(project));
=======
                context.CreateProjectInstallationTarget(project));
            myDoc.SearchText = searchText;

>>>>>>> e4a93ba7
            var NewEditor = new PackageManagerWindowPane(myDoc, ServiceLocator.GetInstance<IUserInterfaceService>());
            var ppunkDocView = Marshal.GetIUnknownForObject(NewEditor);
            var ppunkDocData = Marshal.GetIUnknownForObject(myDoc);
            var guidEditorType = PackageManagerEditorFactory.EditorFactoryGuid;
            var guidCommandUI = Guid.Empty;
            var caption = String.Format(
                CultureInfo.CurrentCulture,
                Resx.Resources.Label_NuGetWindowCaption,
                myDoc.Target.Name);
            var documentName = project.UniqueName;
            IVsWindowFrame windowFrame;
            int hr = uiShell.CreateDocumentWindow(
                windowFlags,
                documentName,
                (IVsUIHierarchy)vsProject,
                (uint)VSConstants.VSITEMID.Root,
                ppunkDocView,
                ppunkDocData,
                ref guidEditorType,
                null,
                ref guidCommandUI,
                null,
                caption,
                string.Empty,
                null,
                out windowFrame);
            ErrorHandler.ThrowOnFailure(hr);
            return windowFrame;
        }

        private void ShowManageLibraryPackageDialog(object sender, EventArgs e)
        {
            string parameterString = null;
            OleMenuCmdEventArgs args = e as OleMenuCmdEventArgs;
            if (null != args)
            {
                parameterString = args.InValue as string;
            }
            var searchText = GetSearchText(parameterString);

            Project project = VsMonitorSelection.GetActiveProject();
            if (project != null && !project.IsUnloaded() && project.IsSupported())
            {
                ShowDocWindow(project, searchText);
            }
            else
            {
                // show error message when no supported project is selected.
                string projectName = project != null ? project.Name : String.Empty;

                string errorMessage = String.IsNullOrEmpty(projectName)
                    ? Resources.NoProjectSelected
                    : String.Format(CultureInfo.CurrentCulture, VsResources.DTE_ProjectUnsupported, projectName);

                MessageHelper.ShowWarningMessage(errorMessage, Resources.ErrorDialogBoxTitle);
            }
        }

        private IVsWindowFrame FindExistingSolutionWindowFrame()
        {
            IVsUIShell uiShell = (IVsUIShell)GetService(typeof(SVsUIShell));
            foreach (var windowFrame in EnumDocumentWindows(uiShell))
            {
                object property;
                int hr = windowFrame.GetProperty(
                    (int)__VSFPROPID.VSFPROPID_DocData,
                    out property);
                if (hr == VSConstants.S_OK && property is PackageManagerModel)
                {
                    var packageManagerDocData = (PackageManagerModel)property;
                    if (packageManagerDocData.Target.IsSolution)
                    {
                        return windowFrame;
                    }
                }
            }

            return null;
        }

        private static string GetSearchText(string parameterString)
        {
            if (parameterString == null)
            {
                return null;
            }

            // The parameterString looks like:
            //     "jquery /searchin:online"
            // or just "jquery"

            parameterString = parameterString.Trim();
            int lastIndexOfSearchInSwitch = parameterString.LastIndexOf("/searchin:", StringComparison.OrdinalIgnoreCase);

            if (lastIndexOfSearchInSwitch == -1)
            {
                return parameterString;
            }
            else
            {
                return parameterString.Substring(0, lastIndexOfSearchInSwitch);
            }
        }

        private void ShowManageLibraryPackageForSolutionDialog(object sender, EventArgs e)
        {
            string parameterString = null;
            OleMenuCmdEventArgs args = e as OleMenuCmdEventArgs;
            if (args != null)
            {
                parameterString = args.InValue as string;
            }
            var searchText = GetSearchText(parameterString);

            var windowFrame = FindExistingSolutionWindowFrame();
            if (windowFrame == null)
            {
                // Create the window frame
                //!!! Need to wait until solution is loaded
                IVsSolution solution = ServiceLocator.GetInstance<IVsSolution>();
                IVsUIShell uiShell = (IVsUIShell)GetService(typeof(SVsUIShell));
                uint windowFlags =
                    (uint)_VSRDTFLAGS.RDT_DontAddToMRU |
                    (uint)_VSRDTFLAGS.RDT_DontSaveAs;

                var context = ServiceLocator.GetInstance<VsPackageManagerContext>();
<<<<<<< HEAD
                var myDoc = new PackageManagerModel(context.SourceManager, context.GetCurrentSolution());
=======
                var myDoc = new PackageManagerModel(context.SourceManager, context.CreateSolutionInstallationTarget());
                myDoc.SearchText = searchText;

>>>>>>> e4a93ba7
                var NewEditor = new PackageManagerWindowPane(myDoc, ServiceLocator.GetInstance<IUserInterfaceService>());
                var ppunkDocView = Marshal.GetIUnknownForObject(NewEditor);
                var ppunkDocData = Marshal.GetIUnknownForObject(myDoc);
                var guidEditorType = PackageManagerEditorFactory.EditorFactoryGuid;
                var guidCommandUI = Guid.Empty;
                var caption = String.Format(
                    CultureInfo.CurrentCulture,
                    Resx.Resources.Label_NuGetWindowCaption,
                    myDoc.Target.Name);
                var documentName = _dte.Solution.FullName;
                int hr = uiShell.CreateDocumentWindow(
                    windowFlags,
                    documentName,
                    (IVsUIHierarchy)solution,
                    (uint)VSConstants.VSITEMID.Root,
                    ppunkDocView,
                    ppunkDocData,
                    ref guidEditorType,
                    null,
                    ref guidCommandUI,
                    null,
                    caption,
                    string.Empty,
                    null,
                    out windowFrame);
                ErrorHandler.ThrowOnFailure(hr);
            }
            windowFrame.Show();
        }

        private void EnablePackagesRestore(object sender, EventArgs args)
        {
            if (VsVersionHelper.IsVisualStudio2013)
            {
                // This method is called by the UI thread when the user clicks the menu item. To avoid
                // hangs on CPS project systems this needs to be done on a background thread.
                ThreadPool.QueueUserWorkItem(new WaitCallback((obj) =>
                    _packageRestoreManager.EnableCurrentSolutionForRestore(fromActivation: true)));
            }
            else
            {
                _packageRestoreManager.EnableCurrentSolutionForRestore(fromActivation: true);
            }
        }

        private void QueryStatusEnablePackagesRestore(object sender, EventArgs args)
        {
            OleMenuCommand command = (OleMenuCommand)sender;
            command.Visible = SolutionManager.IsSolutionOpen && !PackageRestoreManager.IsCurrentSolutionEnabledForRestore;
            command.Enabled = !ConsoleStatus.IsBusy;
        }

        private void BeforeQueryStatusForPowerConsole(object sender, EventArgs args)
        {
            OleMenuCommand command = (OleMenuCommand)sender;
            command.Enabled = !ConsoleStatus.IsBusy && !_powerConsoleCommandExecuting;
        }

        private void BeforeQueryStatusForAddPackageDialog(object sender, EventArgs args)
        {
            OleMenuCommand command = (OleMenuCommand)sender;
            command.Visible = IsSolutionExistsAndNotDebuggingAndNotBuilding() && HasActiveLoadedSupportedProject;
            command.Enabled = !ConsoleStatus.IsBusy;
        }

        private void BeforeQueryStatusForAddPackageForSolutionDialog(object sender, EventArgs args)
        {
            OleMenuCommand command = (OleMenuCommand)sender;
            command.Visible = IsSolutionExistsAndNotDebuggingAndNotBuilding();
            // disable the dialog menu if the console is busy executing a command;
            command.Enabled = !ConsoleStatus.IsBusy;
        }

        private void QueryStatusForVisualizer(object sender, EventArgs args)
        {
            OleMenuCommand command = (OleMenuCommand)sender;
            command.Visible = SolutionManager.IsSolutionOpen && IsVisualizerSupported;
        }

        private bool IsSolutionExistsAndNotDebuggingAndNotBuilding()
        {
            int pfActive;
            int result = VsMonitorSelection.IsCmdUIContextActive(_solutionNotBuildingAndNotDebuggingContextCookie, out pfActive);
            return (result == VSConstants.S_OK && pfActive > 0);
        }

        private void ShowPackageSourcesOptionPage(object sender, EventArgs args)
        {
            ShowOptionPageSafe(typeof(PackageSourceOptionsPage));
        }

        private void ShowGeneralSettingsOptionPage(object sender, EventArgs args)
        {
            ShowOptionPageSafe(typeof(GeneralOptionPage));
        }

        private void ShowOptionPageSafe(Type optionPageType)
        {
            try
            {
                ShowOptionPage(optionPageType);
            }
            catch (Exception exception)
            {
                MessageHelper.ShowErrorMessage(exception, Resources.ErrorDialogBoxTitle);
                ExceptionHelper.WriteToActivityLog(exception);
            }
        }

        /// <summary>
        /// Gets whether the current IDE has an active, supported and non-unloaded project, which is a precondition for
        /// showing the Add Library Package Reference dialog
        /// </summary>
        private bool HasActiveLoadedSupportedProject
        {
            get
            {
                Project project = VsMonitorSelection.GetActiveProject();
                return project != null && !project.IsUnloaded() && project.IsSupported();
            }
        }

        private bool IsVisualizerSupported
        {
            get
            {
                if (_isVisualizerSupported == null)
                {
                    _isVisualizerSupported = _visualizerSupportedSKUs.Contains(_dte.Edition, StringComparer.OrdinalIgnoreCase);
                }
                return _isVisualizerSupported.Value;
            }
        }

        public dynamic CreateExtensionInstance(ref Guid extensionPoint, ref Guid instance)
        {
            if (instance == typeof(NuGetSearchProvider).GUID)
            {
                return new NuGetSearchProvider(_mcs, _managePackageDialogCommand, _managePackageForSolutionDialogCommand);
            }

            return null;
        }

        private void OnBeginShutDown()
        {
            _dteEvents.OnBeginShutdown -= OnBeginShutDown;
            _dteEvents = null;

            OptimizedZipPackage.PurgeCache();
        }
    }
}<|MERGE_RESOLUTION|>--- conflicted
+++ resolved
@@ -468,13 +468,9 @@
             var context = ServiceLocator.GetInstance<VsPackageManagerContext>();
             var myDoc = new PackageManagerModel(
                 context.SourceManager, 
-<<<<<<< HEAD
                 context.GetCurrentVsSolution().GetProject(project));
-=======
-                context.CreateProjectInstallationTarget(project));
             myDoc.SearchText = searchText;
 
->>>>>>> e4a93ba7
             var NewEditor = new PackageManagerWindowPane(myDoc, ServiceLocator.GetInstance<IUserInterfaceService>());
             var ppunkDocView = Marshal.GetIUnknownForObject(NewEditor);
             var ppunkDocData = Marshal.GetIUnknownForObject(myDoc);
@@ -601,13 +597,7 @@
                     (uint)_VSRDTFLAGS.RDT_DontSaveAs;
 
                 var context = ServiceLocator.GetInstance<VsPackageManagerContext>();
-<<<<<<< HEAD
                 var myDoc = new PackageManagerModel(context.SourceManager, context.GetCurrentSolution());
-=======
-                var myDoc = new PackageManagerModel(context.SourceManager, context.CreateSolutionInstallationTarget());
-                myDoc.SearchText = searchText;
-
->>>>>>> e4a93ba7
                 var NewEditor = new PackageManagerWindowPane(myDoc, ServiceLocator.GetInstance<IUserInterfaceService>());
                 var ppunkDocView = Marshal.GetIUnknownForObject(NewEditor);
                 var ppunkDocData = Marshal.GetIUnknownForObject(myDoc);
