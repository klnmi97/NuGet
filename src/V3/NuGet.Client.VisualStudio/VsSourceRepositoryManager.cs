--- conflicted
+++ resolved
@@ -28,29 +28,15 @@
             {
                 Debug.Assert(!_sourceProvider.ActivePackageSource.IsAggregate(), "Active source is the aggregate source! This shouldn't happen!");
 
-<<<<<<< HEAD
-                if (_sourceProvider.ActivePackageSource == null)
-                {
-                    return null;
-                }
-
-                return new V2SourceRepository(
-                    new PackageSource(_sourceProvider.ActivePackageSource.Name, _sourceProvider.ActivePackageSource.Source),
-                    _repoFactory.CreateRepository(
-                        _sourceProvider.ActivePackageSource.Source));
-=======
                 return GetRepo(new PackageSource(
                     _sourceProvider.ActivePackageSource.Name,
                     _sourceProvider.ActivePackageSource.Source));
->>>>>>> ad692ca8
             }
         }
 
         public override SourceRepository CreateSourceRepository(PackageSource packageSource)
         {
-            return new V2SourceRepository(
-                packageSource,
-                _repoFactory.CreateRepository(packageSource.Url));
+            return GetRepo(packageSource);
         }
 
         public override IEnumerable<PackageSource> AvailableSources
@@ -99,9 +85,7 @@
             _sourceProvider.ActivePackageSource = source;
         }
 
-<<<<<<< HEAD
         public override event EventHandler PackageSourcesChanged;
-=======
         private SourceRepository GetRepo(PackageSource p)
         {
             return _repos.GetOrAdd(p.Url, _ => CreateRepo(p));
@@ -119,6 +103,5 @@
 
             return new V2SourceRepository(source, _repoFactory.CreateRepository(source.Url));
         }
->>>>>>> ad692ca8
     }
 }