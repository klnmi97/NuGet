--- conflicted
+++ resolved
@@ -339,15 +339,8 @@
 
         private void SearchPackageInActivePackageSource()
         {
-<<<<<<< HEAD
-            var searchText = _searchText.Text;
+            var searchText = _searchControl.Text;
             var supportedFramework = Target.GetSupportedFramework();
-=======
-            var searchText = _searchControl.Text;
-            var supportedFrameworks = Target.IsSolution ?
-                Enumerable.Empty<FrameworkName>() :
-                Target.TargetProjects.Single().GetSupportedFrameworks();
->>>>>>> e4a93ba7
 
             if (ShowOnlyInstalled())
             {
