﻿using System;
using System.Collections.Generic;
using System.Globalization;
using System.IO;
using System.Linq;
using System.Text;
using System.Threading;
using System.Threading.Tasks;
using NuGet.Client.Diagnostics;
using NewPackageAction = NuGet.Client.Resolution.PackageAction;

namespace NuGet.Client.Installation
{
    /// <summary>
    /// Handles the Download package Action by downloading the specified package into the shared repository
    /// (packages folder) for the solution.
    /// </summary>
    public class DownloadActionHandler : IActionHandler
    {
        public void Execute(NewPackageAction action, IExecutionContext context, CancellationToken cancelToken)
        {
            string downloadUriStr = action.Package[Properties.PackageContent].ToString();
            Uri downloadUri;
            if (String.IsNullOrEmpty(downloadUriStr))
            {
                throw new InvalidOperationException(String.Format(
                    CultureInfo.CurrentCulture,
                    Strings.DownloadActionHandler_NoDownloadUrl,
                    action.PackageIdentity));
            }
            else if (!Uri.TryCreate(downloadUriStr, UriKind.Absolute, out downloadUri))
            {
                throw new InvalidOperationException(String.Format(
                    CultureInfo.CurrentCulture,
                    Strings.DownloadActionHandler_InvalidDownloadUrl,
                    action.PackageIdentity,
                    downloadUriStr));
            }

            // Get required features from the target
            var packageManager = action.Target.GetRequiredFeature<IPackageManager>();
<<<<<<< HEAD
            var packageCache = action.Target.GetRequiredFeature<IPackageCacheRepository>();
=======
            var packageCache = action.Target.TryGetFeature<IPackageCacheRepository>();
>>>>>>> 34e4ceea

            // Load the package
            IPackage package;
            if (downloadUri.IsFile)
            {
                package = new OptimizedZipPackage(downloadUri.LocalPath);
            }
            else
            {
                package = GetPackage(packageCache, action.PackageIdentity, downloadUri);
            }

            NuGetTraceSources.ActionExecutor.Verbose(
                "download/loadedpackage",
                "[{0}] Loaded package.",
                action.PackageIdentity);

            // Now convert the action and use the V2 Execution logic since we
            // have a true V2 IPackage (either from the cache or an in-memory ZipPackage).
            packageManager.Logger = new ShimLogger(context);
            packageManager.Execute(new PackageOperation(
                package,
                NuGet.PackageAction.Install));

            // Run init.ps1 if present. Init is run WITHOUT specifying a target framework.
            ActionHandlerHelpers.ExecutePowerShellScriptIfPresent(
                "init.ps1",
                action.Target,
                package,
                packageManager.PathResolver.GetInstallPath(package),
                context);
        }

        public void Rollback(NewPackageAction action, IExecutionContext context)
        {
            // Just run the purge action to undo a download
            new PurgeActionHandler().Execute(action, context, CancellationToken.None);
        }

        internal static IPackage GetPackage(IPackageCacheRepository packageCache, PackageIdentity packageIdentity, Uri downloadUri)
        {
            var packageSemVer = CoreConverters.SafeToSemVer(packageIdentity.Version);
            var packageName = CoreConverters.SafeToPackageName(packageIdentity);
            var downloader = new PackageDownloader();

            IPackage package = null;
            if (packageCache != null)
            {
                package = packageCache.FindPackage(packageName.Id, packageSemVer);
                if (package != null)
                {
                    NuGetTraceSources.ActionExecutor.Info(
                        "download/cachehit",
                        "[{0}] Download: Cache Hit!",
                        packageIdentity);
                    // Success!
                    return package;
                }

                if (downloadUri == null)
                {
                    throw new InvalidOperationException(String.Format(
                        CultureInfo.CurrentCulture,
                        Strings.DownloadActionHandler_NoDownloadUrl,
                        packageIdentity));
                }

                // Try to download the package through the cache.
                bool success = packageCache.InvokeOnPackage(
                    packageIdentity.Id,
                    packageSemVer,
                    (targetStream) =>
                        downloader.DownloadPackage(
                            new HttpClient(downloadUri),
                            packageName,
                            targetStream));
                if (success)
                {
                    NuGetTraceSources.ActionExecutor.Info(
                        "download/downloadedtocache",
                        "[{0}] Download: Downloaded to cache",
                        packageName);

                    // Try to get it from the cache again
                    package = packageCache.FindPackage(packageIdentity.Id, packageSemVer);
                }
            }

            // Either:
            //  1. We failed to load the package into the cache, which can happen when 
            //       access to the %LocalAppData% directory is blocked, 
            //       e.g. on Windows Azure Web Site build OR
            //  B. It was purged from the cache before it could be retrieved again.
            // Regardless, the cache isn't working for us, so download it in to memory.
            if (package == null)
            {
                NuGetTraceSources.ActionExecutor.Info(
                    "download/cachefailing",
                    "[{0}] Download: Cache isn't working. Downloading to RAM",
                    packageName);

                using (var targetStream = new MemoryStream())
                {
                    downloader.DownloadPackage(
                        new HttpClient(downloadUri),
                        packageName,
                        targetStream);

                    targetStream.Seek(0, SeekOrigin.Begin);
                    package = new ZipPackage(targetStream);
                }
            }
            return package;
        }
    }
}<|MERGE_RESOLUTION|>--- conflicted
+++ resolved
@@ -39,11 +39,7 @@
 
             // Get required features from the target
             var packageManager = action.Target.GetRequiredFeature<IPackageManager>();
-<<<<<<< HEAD
-            var packageCache = action.Target.GetRequiredFeature<IPackageCacheRepository>();
-=======
             var packageCache = action.Target.TryGetFeature<IPackageCacheRepository>();
->>>>>>> 34e4ceea
 
             // Load the package
             IPackage package;
