namespace NuGet.VisualStudio
{
    internal static class VsConstants
    {
        // Project type guids
        internal const string WebApplicationProjectTypeGuid = "{349C5851-65DF-11DA-9384-00065B846F21}";
        internal const string WebSiteProjectTypeGuid = "{E24C65DC-7377-472B-9ABA-BC803B73C61A}";
        internal const string CsharpProjectTypeGuid = "{FAE04EC0-301F-11D3-BF4B-00C04F79EFBC}";
        internal const string VbProjectTypeGuid = "{F184B08F-C81C-45F6-A57F-5ABD9991F28F}";
        internal const string CppProjectTypeGuid = "{8BC9CEB8-8B4A-11D0-8D11-00A0C91BC942}";
        internal const string FsharpProjectTypeGuid = "{F2A71F9B-5D33-465A-A702-920D77279786}";
        internal const string JsProjectTypeGuid = "{262852C6-CD72-467D-83FE-5EEB1973A190}";
        internal const string WixProjectTypeGuid = "{930C7802-8A8C-48F9-8165-68863BCCD9DD}";
        internal const string LightSwitchProjectTypeGuid = "{ECD6D718-D1CF-4119-97F3-97C25A0DFBF9}";
        internal const string NemerleProjectTypeGuid = "{edcc3b85-0bad-11db-bc1a-00112fde8b61}";
        internal const string InstallShieldLimitedEditionTypeGuid = "{FBB4BD86-BF63-432a-A6FB-6CF3A1288F83}";
        internal const string WindowsStoreProjectTypeGuid = "{BC8A1FFA-BEE3-4634-8014-F334798102B3}";
        internal const string SynergexProjectTypeGuid = "{BBD0F5D1-1CC4-42fd-BA4C-A96779C64378}";
        internal const string NomadForVisualStudioProjectTypeGuid = "{4B160523-D178-4405-B438-79FB67C8D499}";
<<<<<<< HEAD
        internal const string TDSProjectTypeGuid = "{CAA73BB0-EF22-4d79-A57E-DF67B3BA9C80}";
        internal const string TDSItemTypeGuid = "{6877B9B0-CDF7-4ff2-BC09-9608387B37F2}";
=======
        internal const string DxJsProjectTypeGuid = "{1B19158F-E398-40A6-8E3B-350508E125F1}";
>>>>>>> 608132c1

        // Copied from EnvDTE.Constants since that type can't be embedded
        internal const string VsProjectItemKindPhysicalFile = "{6BB5F8EE-4483-11D3-8BCF-00C04F8EC28C}";
        internal const string VsProjectItemKindPhysicalFolder = "{6BB5F8EF-4483-11D3-8BCF-00C04F8EC28C}";
        internal const string VsProjectItemKindSolutionFolder = "{66A26720-8FB5-11D2-AA7E-00C04F688DDE}";
        internal const string VsProjectItemKindSolutionItem = "{66A26722-8FB5-11D2-AA7E-00C04F688DDE}";
        internal const string VsWindowKindSolutionExplorer = "{3AE79031-E1BC-11D0-8F78-00A0C9110057}";
        internal const string VsProjectKindMisc = "{66A2671D-8FB5-11D2-AA7E-00C04F688DDE}";

        // All unloaded projects have this Kind value
        internal const string UnloadedProjectTypeGuid = "{67294A52-A4F0-11D2-AA88-00C04F688DDE}";
        
        internal const string NuGetSolutionSettingsFolder = ".nuget";

        // HResults
        internal const int S_OK = 0;
    }
}<|MERGE_RESOLUTION|>--- conflicted
+++ resolved
@@ -1,43 +1,40 @@
-namespace NuGet.VisualStudio
-{
-    internal static class VsConstants
-    {
-        // Project type guids
-        internal const string WebApplicationProjectTypeGuid = "{349C5851-65DF-11DA-9384-00065B846F21}";
-        internal const string WebSiteProjectTypeGuid = "{E24C65DC-7377-472B-9ABA-BC803B73C61A}";
-        internal const string CsharpProjectTypeGuid = "{FAE04EC0-301F-11D3-BF4B-00C04F79EFBC}";
-        internal const string VbProjectTypeGuid = "{F184B08F-C81C-45F6-A57F-5ABD9991F28F}";
-        internal const string CppProjectTypeGuid = "{8BC9CEB8-8B4A-11D0-8D11-00A0C91BC942}";
-        internal const string FsharpProjectTypeGuid = "{F2A71F9B-5D33-465A-A702-920D77279786}";
-        internal const string JsProjectTypeGuid = "{262852C6-CD72-467D-83FE-5EEB1973A190}";
-        internal const string WixProjectTypeGuid = "{930C7802-8A8C-48F9-8165-68863BCCD9DD}";
-        internal const string LightSwitchProjectTypeGuid = "{ECD6D718-D1CF-4119-97F3-97C25A0DFBF9}";
-        internal const string NemerleProjectTypeGuid = "{edcc3b85-0bad-11db-bc1a-00112fde8b61}";
-        internal const string InstallShieldLimitedEditionTypeGuid = "{FBB4BD86-BF63-432a-A6FB-6CF3A1288F83}";
-        internal const string WindowsStoreProjectTypeGuid = "{BC8A1FFA-BEE3-4634-8014-F334798102B3}";
-        internal const string SynergexProjectTypeGuid = "{BBD0F5D1-1CC4-42fd-BA4C-A96779C64378}";
-        internal const string NomadForVisualStudioProjectTypeGuid = "{4B160523-D178-4405-B438-79FB67C8D499}";
-<<<<<<< HEAD
-        internal const string TDSProjectTypeGuid = "{CAA73BB0-EF22-4d79-A57E-DF67B3BA9C80}";
-        internal const string TDSItemTypeGuid = "{6877B9B0-CDF7-4ff2-BC09-9608387B37F2}";
-=======
-        internal const string DxJsProjectTypeGuid = "{1B19158F-E398-40A6-8E3B-350508E125F1}";
->>>>>>> 608132c1
-
-        // Copied from EnvDTE.Constants since that type can't be embedded
-        internal const string VsProjectItemKindPhysicalFile = "{6BB5F8EE-4483-11D3-8BCF-00C04F8EC28C}";
-        internal const string VsProjectItemKindPhysicalFolder = "{6BB5F8EF-4483-11D3-8BCF-00C04F8EC28C}";
-        internal const string VsProjectItemKindSolutionFolder = "{66A26720-8FB5-11D2-AA7E-00C04F688DDE}";
-        internal const string VsProjectItemKindSolutionItem = "{66A26722-8FB5-11D2-AA7E-00C04F688DDE}";
-        internal const string VsWindowKindSolutionExplorer = "{3AE79031-E1BC-11D0-8F78-00A0C9110057}";
-        internal const string VsProjectKindMisc = "{66A2671D-8FB5-11D2-AA7E-00C04F688DDE}";
-
-        // All unloaded projects have this Kind value
-        internal const string UnloadedProjectTypeGuid = "{67294A52-A4F0-11D2-AA88-00C04F688DDE}";
-        
-        internal const string NuGetSolutionSettingsFolder = ".nuget";
-
-        // HResults
-        internal const int S_OK = 0;
-    }
+namespace NuGet.VisualStudio
+{
+    internal static class VsConstants
+    {
+        // Project type guids
+        internal const string WebApplicationProjectTypeGuid = "{349C5851-65DF-11DA-9384-00065B846F21}";
+        internal const string WebSiteProjectTypeGuid = "{E24C65DC-7377-472B-9ABA-BC803B73C61A}";
+        internal const string CsharpProjectTypeGuid = "{FAE04EC0-301F-11D3-BF4B-00C04F79EFBC}";
+        internal const string VbProjectTypeGuid = "{F184B08F-C81C-45F6-A57F-5ABD9991F28F}";
+        internal const string CppProjectTypeGuid = "{8BC9CEB8-8B4A-11D0-8D11-00A0C91BC942}";
+        internal const string FsharpProjectTypeGuid = "{F2A71F9B-5D33-465A-A702-920D77279786}";
+        internal const string JsProjectTypeGuid = "{262852C6-CD72-467D-83FE-5EEB1973A190}";
+        internal const string WixProjectTypeGuid = "{930C7802-8A8C-48F9-8165-68863BCCD9DD}";
+        internal const string LightSwitchProjectTypeGuid = "{ECD6D718-D1CF-4119-97F3-97C25A0DFBF9}";
+        internal const string NemerleProjectTypeGuid = "{edcc3b85-0bad-11db-bc1a-00112fde8b61}";
+        internal const string InstallShieldLimitedEditionTypeGuid = "{FBB4BD86-BF63-432a-A6FB-6CF3A1288F83}";
+        internal const string WindowsStoreProjectTypeGuid = "{BC8A1FFA-BEE3-4634-8014-F334798102B3}";
+        internal const string SynergexProjectTypeGuid = "{BBD0F5D1-1CC4-42fd-BA4C-A96779C64378}";
+        internal const string NomadForVisualStudioProjectTypeGuid = "{4B160523-D178-4405-B438-79FB67C8D499}";
+        internal const string TDSProjectTypeGuid = "{CAA73BB0-EF22-4d79-A57E-DF67B3BA9C80}";        
+        internal const string TDSItemTypeGuid = "{6877B9B0-CDF7-4ff2-BC09-9608387B37F2}";
+        internal const string DxJsProjectTypeGuid = "{1B19158F-E398-40A6-8E3B-350508E125F1}";
+
+        // Copied from EnvDTE.Constants since that type can't be embedded
+        internal const string VsProjectItemKindPhysicalFile = "{6BB5F8EE-4483-11D3-8BCF-00C04F8EC28C}";
+        internal const string VsProjectItemKindPhysicalFolder = "{6BB5F8EF-4483-11D3-8BCF-00C04F8EC28C}";
+        internal const string VsProjectItemKindSolutionFolder = "{66A26720-8FB5-11D2-AA7E-00C04F688DDE}";
+        internal const string VsProjectItemKindSolutionItem = "{66A26722-8FB5-11D2-AA7E-00C04F688DDE}";
+        internal const string VsWindowKindSolutionExplorer = "{3AE79031-E1BC-11D0-8F78-00A0C9110057}";
+        internal const string VsProjectKindMisc = "{66A2671D-8FB5-11D2-AA7E-00C04F688DDE}";
+
+        // All unloaded projects have this Kind value
+        internal const string UnloadedProjectTypeGuid = "{67294A52-A4F0-11D2-AA88-00C04F688DDE}";
+        
+        internal const string NuGetSolutionSettingsFolder = ".nuget";
+
+        // HResults
+        internal const int S_OK = 0;
+    }
 }