﻿using EnvDTE;
using Microsoft.VisualStudio;
using Microsoft.VisualStudio.Shell;
using Microsoft.VisualStudio.Shell.Interop;
using System;
using System.Collections.Generic;
using System.Diagnostics;
using System.Globalization;
using System.IO;
using System.Runtime.InteropServices;

namespace NuGet.VisualStudio
{
    // The class is also added as a link to VsEvents project
    // Don't add any code in this class that will result in loading of NuGet.VisualStudio.dll from VsEvents
    internal static class VsUtility
    {
        public const string NuGetSolutionSettingsFolder = ".nuget";
        public const string PackageReferenceFile = "packages.config";

        private static readonly HashSet<string> _supportedProjectTypes = new HashSet<string>(StringComparer.OrdinalIgnoreCase) 
        {
            VsConstants.WebSiteProjectTypeGuid, 
            VsConstants.CsharpProjectTypeGuid, 
            VsConstants.VbProjectTypeGuid,
            VsConstants.CppProjectTypeGuid,
            VsConstants.JsProjectTypeGuid,
            VsConstants.FsharpProjectTypeGuid,
            VsConstants.NemerleProjectTypeGuid,
            VsConstants.WixProjectTypeGuid,
            VsConstants.SynergexProjectTypeGuid,
<<<<<<< HEAD
            VsConstants.NomadForVisualStudioProjectTypeGuid,
            VsConstants.TDSProjectTypeGuid 
=======
            VsConstants.NomadForVisualStudioProjectTypeGuid, 
            VsConstants.DxJsProjectTypeGuid
>>>>>>> 608132c1
        };

        /// <summary>
        /// Returns the full path of the project directory.
        /// </summary>
        /// <param name="project">The project.</param>
        /// <returns>The full path of the project directory.</returns>
        public static string GetFullPath(Project project)
        {
            Debug.Assert(project != null);
            if (project.IsUnloaded())
            {
                // To get the directory of an unloaded project, we use the UniqueName property,
                // which is the path of the project file relative to the solution directory.
                var solutionDirectory = Path.GetDirectoryName(project.DTE.Solution.FullName);
                var projectFileFullPath = Path.Combine(solutionDirectory, project.UniqueName);
                return Path.GetDirectoryName(projectFileFullPath);
            }

            // Attempt to determine the project path using the available EnvDTE.Project properties.
            // Project systems using async load such as CPS may not have all properties populated 
            // for start up scenarios such as VS Templates. In these cases we need to fallback 
            // until we can find one containing the full path.

            // FullPath
            string fullPath = GetPropertyValue<string>(project, "FullPath");

            if (!String.IsNullOrEmpty(fullPath))
            {
                // Some Project System implementations (JS metro app) return the project 
                // file as FullPath. We only need the parent directory
                if (File.Exists(fullPath))
                {
                    return Path.GetDirectoryName(fullPath);
                }

                return fullPath;
            }

            // C++ projects do not have FullPath property, but do have ProjectDirectory one.
            string projectDirectory = GetPropertyValue<string>(project, "ProjectDirectory");

            if (!String.IsNullOrEmpty(projectDirectory))
            {
                return projectDirectory;
            }

            // FullName
            if (!String.IsNullOrEmpty(project.FullName))
            {
                return Path.GetDirectoryName(project.FullName);
            }

            Debug.Fail("Unable to find the project path");

            return null;
        }

        public static bool IsSupported(Project project)
        {
            Debug.Assert(project != null);

            return project.Kind != null && _supportedProjectTypes.Contains(project.Kind) && !project.IsSharedProject();
        }

        public static T GetPropertyValue<T>(Project project, string propertyName)
        {
            Debug.Assert(project != null);
            if (project.Properties == null)
            {
                // this happens in unit tests
                return default(T);
            }

            try
            {
                Property property = project.Properties.Item(propertyName);
                if (property != null)
                {
                    // REVIEW: Should this cast or convert?
                    return (T)property.Value;
                }
            }
            catch (ArgumentException)
            {
            }
            return default(T);
        }

        /// <summary>
        /// Gets the EnvDTE.Project instance from IVsHierarchy
        /// </summary>
        /// <param name="pHierarchy">pHierarchy is the IVsHierarchy instance from which the project instance is obtained</param>
        public static Project GetProjectFromHierarchy(IVsHierarchy pHierarchy)
        {
            Debug.Assert(pHierarchy != null);

            // Set it to null to avoid unassigned local variable warning
            Project project = null;
            object projectObject;

            if (pHierarchy.GetProperty(VSConstants.VSITEMID_ROOT, (int)__VSHPROPID.VSHPROPID_ExtObject, out projectObject) >= 0)
            {
                project = (Project)projectObject;
            }

            return project;
        }

        /// <summary>
        /// Gets the path to .nuget folder present in the solution
        /// </summary>
        /// <param name="solution">Solution from which .nuget folder's path is obtained</param>
        public static string GetNuGetSolutionFolder(Solution solution)
        {
            Debug.Assert(solution != null);
            string solutionFilePath = (string)solution.Properties.Item("Path").Value;
            string solutionDirectory = Path.GetDirectoryName(solutionFilePath);
            return Path.Combine(solutionDirectory, NuGetSolutionSettingsFolder);
        }

        /// <summary>
        /// Returns true if the project has the packages.config file
        /// </summary>
        /// <param name="project">Project under whose directory packages.config is searched for</param>
        public static bool PackagesConfigExists(Project project)
        {
            // Here we just check if the packages.config file exists instead of 
            // calling IsNuGetInUse because that will cause NuGet.VisualStudio.dll to get loaded.
            bool isUnloaded = VsConstants.UnloadedProjectTypeGuid.Equals(project.Kind, StringComparison.OrdinalIgnoreCase);
            if (isUnloaded || IsSupported(project))
            {
                Tuple<string, string> configFilePaths = GetPackageReferenceFileFullPaths(project);
                if (File.Exists(configFilePaths.Item1) || File.Exists(configFilePaths.Item2))
                {
                    return true;
                }
            }
            return false;
        }

        /// <summary>
        /// Returns the full path of the packages config file associated with the project.
        /// </summary>
        /// <param name="project">The project.</param>
        /// <returns>A tuple contains full path to packages.project_name.config and packages.config files.</returns>
        public static Tuple<string, string> GetPackageReferenceFileFullPaths(Project project)
        {
            Debug.Assert(project != null);
            var projectDirectory = GetFullPath(project);

            var packagesProjectConfig = Path.Combine(
                projectDirectory ?? String.Empty,
                "packages." + GetName(project) + ".config");

            var packagesConfig = Path.Combine(
                projectDirectory ?? String.Empty,
                PackageReferenceFile);

            return Tuple.Create(packagesProjectConfig, packagesConfig);
        }

        public static void ShowError(ErrorListProvider errorListProvider, TaskErrorCategory errorCategory, TaskPriority priority, string errorText, IVsHierarchy hierarchyItem)
        {
            ErrorTask retargetErrorTask = new ErrorTask();
            retargetErrorTask.Text = errorText;
            retargetErrorTask.ErrorCategory = errorCategory;
            retargetErrorTask.Category = TaskCategory.BuildCompile;
            retargetErrorTask.Priority = priority;
            retargetErrorTask.HierarchyItem = hierarchyItem;
            errorListProvider.Tasks.Add(retargetErrorTask);
            errorListProvider.BringToFront();
            errorListProvider.ForceShowErrors();
        }

        public static Project GetActiveProject(IVsMonitorSelection vsMonitorSelection)
        {
            IntPtr ppHier = IntPtr.Zero;
            uint pitemid;
            IVsMultiItemSelect ppMIS;
            IntPtr ppSC = IntPtr.Zero;

            try
            {
                vsMonitorSelection.GetCurrentSelection(out ppHier, out pitemid, out ppMIS, out ppSC);

                if (ppHier == IntPtr.Zero)
                {
                    return null;
                }

                // multiple items are selected.
                if (pitemid == (uint)VSConstants.VSITEMID.Selection)
                {
                    return null;
                }

                IVsHierarchy hierarchy = Marshal.GetTypedObjectForIUnknown(ppHier, typeof(IVsHierarchy)) as IVsHierarchy;
                if (hierarchy != null)
                {
                    object project;
                    if (hierarchy.GetProperty(VSConstants.VSITEMID_ROOT, (int)__VSHPROPID.VSHPROPID_ExtObject, out project) >= 0)
                    {
                        return (Project)project;
                    }
                }

                return null;
            }
            finally
            {
                if (ppHier != IntPtr.Zero)
                {
                    Marshal.Release(ppHier);
                }
                if (ppSC != IntPtr.Zero)
                {
                    Marshal.Release(ppSC);
                }
            }
        }

        public static bool GetIsSolutionNodeSelected(IVsMonitorSelection vsMonitorSelection)
        {
            IntPtr ppHier = IntPtr.Zero;
            uint pitemid;
            IVsMultiItemSelect ppMIS;
            IntPtr ppSC = IntPtr.Zero;

            try
            {
                vsMonitorSelection.GetCurrentSelection(out ppHier, out pitemid, out ppMIS, out ppSC);
                if (pitemid == (uint)VSConstants.VSITEMID.Root)
                {
                    if (ppHier == IntPtr.Zero)
                    {
                        return true;
                    }
                }
            }
            finally
            {
                if (ppHier != IntPtr.Zero)
                {
                    Marshal.Release(ppHier);
                }
                if (ppSC != IntPtr.Zero)
                {
                    Marshal.Release(ppSC);
                }
            }

            return false;
        }

        public static string GetName(this Project project)
        {
            string name = project.Name;
            if (project.IsJavaScriptProject())
            {
                // The JavaScript project initially returns a "(loading..)" suffix to the project Name.
                // Need to get rid of it for the rest of NuGet to work properly.
                // TODO: Follow up with the VS team to see if this will be fixed eventually
                const string suffix = " (loading...)";
                if (name.EndsWith(suffix, StringComparison.OrdinalIgnoreCase))
                {
                    name = name.Substring(0, name.Length - suffix.Length);
                }
            }
            return name;
        }

        /// <summary>
        /// This method is different from the GetName() method above in that for Website project, 
        /// it will always return the project name, instead of the full path to the website, when it uses Casini server.
        /// </summary>
        [System.Diagnostics.CodeAnalysis.SuppressMessage("Microsoft.Design", "CA1031:DoNotCatchGeneralExceptionTypes", Justification = "We can treat the website as running IISExpress if we can't get the WebSiteType property.")]
        public static string GetProperName(this Project project)
        {
            if (project.IsWebSite())
            {
                try
                {
                    // if the WebSiteType property of a WebSite project, it means the Website is configured to run with Casini, 
                    // as opposed to IISExpress. In which case, Project.Name will return the full path to the directory of the website. 
                    // We want to extract out the directory name only. 
                    object websiteType = project.Properties.Item("WebSiteType").Value;
                    if (Convert.ToInt32(websiteType, CultureInfo.InvariantCulture) == 0)
                    {
                        // remove the trailing slash. 
                        string projectPath =  project.Name;
                        if (projectPath.Length > 0 && projectPath[projectPath.Length-1] == Path.DirectorySeparatorChar)
                        {
                            projectPath = projectPath.Substring(0, projectPath.Length - 1);
                        }

                        // without the trailing slash, a directory looks like a file name. Hence, call GetFileName gives us the directory name.
                        return Path.GetFileName(projectPath);
                    }
                }
                catch (Exception)
                {
                    // ignore this exception if we can't get the WebSiteType property
                }
            }

            return GetName(project);
        }
    }
}<|MERGE_RESOLUTION|>--- conflicted
+++ resolved
@@ -29,13 +29,9 @@
             VsConstants.NemerleProjectTypeGuid,
             VsConstants.WixProjectTypeGuid,
             VsConstants.SynergexProjectTypeGuid,
-<<<<<<< HEAD
             VsConstants.NomadForVisualStudioProjectTypeGuid,
-            VsConstants.TDSProjectTypeGuid 
-=======
-            VsConstants.NomadForVisualStudioProjectTypeGuid, 
+            VsConstants.TDSProjectTypeGuid,
             VsConstants.DxJsProjectTypeGuid
->>>>>>> 608132c1
         };
 
         /// <summary>
