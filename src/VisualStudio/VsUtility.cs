--- conflicted
+++ resolved
@@ -67,7 +67,6 @@
                 }
 
                 return fullPath;
-<<<<<<< HEAD
             }
 
             // C++ projects do not have FullPath property, but do have ProjectDirectory one.
@@ -84,24 +83,6 @@
                 return Path.GetDirectoryName(project.FullName);
             }
 
-=======
-            }
-
-            // C++ projects do not have FullPath property, but do have ProjectDirectory one.
-            string projectDirectory = GetPropertyValue<string>(project, "ProjectDirectory");
-
-            if (!String.IsNullOrEmpty(projectDirectory))
-            {
-                return projectDirectory;
-            }
-
-            // FullName
-            if (!String.IsNullOrEmpty(project.FullName))
-            {
-                return Path.GetDirectoryName(project.FullName);
-            }
-
->>>>>>> cc018463
             Debug.Fail("Unable to find the project path");
 
             return null;
